--- conflicted
+++ resolved
@@ -1,1649 +1,1635 @@
-# KrakenSDR Signal Processor
-#
-# Copyright (C) 2018-2021  Carl Laufer, Tamás Pető
-#
-# This program is free software: you can redistribute it and/or modify
-# it under the terms of the GNU General Public License as published by
-# the Free Software Foundation, either version 3 of the License, or
-# any later version.
-#
-# This program is distributed in the hope that it will be useful,
-# but WITHOUT ANY WARRANTY; without even the implied warranty of
-# MERCHANTABILITY or FITNESS FOR A PARTICULAR PURPOSE.  See the
-# GNU General Public License for more details.
-#
-# You should have received a copy of the GNU General Public License
-# along with this program.  If not, see <https://www.gnu.org/licenses/>.
-#
-#
-# - coding: utf-8 -*-
-
-# Import built-in modules
-import logging
-import os
-import sys
-import queue 
-import time
-import subprocess
-
-# Import third-party modules
-import dash
-import dash_core_components as dcc
-import dash_html_components as html
-from dash.exceptions import PreventUpdate
-from dash.dash import no_update
-from dash.dependencies import Input, Output, State
-import plotly.graph_objects as go
-import plotly.express as px
-import numpy as np
-from configparser import ConfigParser
-
-# Import Kraken SDR modules
-current_path          = os.path.dirname(os.path.realpath(__file__))
-root_path             = os.path.dirname(os.path.dirname(current_path))
-receiver_path         = os.path.join(root_path, "_receiver")
-signal_processor_path = os.path.join(root_path, "_signal_processing")
-ui_path               = os.path.join(root_path, "_UI")
-
-sys.path.insert(0, receiver_path)
-sys.path.insert(0, signal_processor_path)
-sys.path.insert(0, ui_path)
-
-daq_subsystem_path    = os.path.join(
-                            os.path.join(os.path.dirname(root_path), 
-                            "heimdall_daq_fw"), 
-                        "Firmware")
-daq_preconfigs_path   = os.path.join(
-                            os.path.join(os.path.dirname(root_path), 
-                            "heimdall_daq_fw"), 
-                        "config_files")
-daq_config_filename   = os.path.join(daq_subsystem_path, "daq_chain_config.ini")
-daq_stop_filename     = "daq_stop.sh"
-#daq_start_filename    = "daq_start_sm.sh"
-daq_start_filename    = "daq_synthetic_start.sh"
-sys.path.insert(0, daq_subsystem_path)
-
-import ini_checker
-import save_settings as settings
-from krakenSDR_receiver import ReceiverRTLSDR
-from krakenSDR_signal_processor import SignalProcessor
-
-import tooltips
-
-class webInterface():
-
-    def __init__(self):
-        self.user_interface = None       
-        
-        self.logger = logging.getLogger(__name__)
-        self.logger.setLevel(settings.logging_level*10)
-        self.logger.info("Inititalizing web interface ")
-        if not settings.settings_found:
-            self.logger.warning("Web Interface settings file is not found!")
-        
-        #############################################
-        #  Initialize and Configure Kraken modules  #
-        #############################################
-
-        # Web interface internal 
-        self.disable_tooltips = settings.disable_tooltips
-        self.page_update_rate = 1     
-        self._avg_win_size = 10
-        self._update_rate_arr = None
-        self._doa_method   = settings.doa_method_dict[settings.doa_method]
-        self._doa_fig_type = settings.doa_fig_type_dict[settings.doa_fig_type]
-
-        self.sp_data_que = queue.Queue(1) # Que to communicate with the signal processing module
-        self.rx_data_que = queue.Queue(1) # Que to communicate with the receiver modules
-
-        # Instantiate and configure Kraken SDR modules
-        self.module_receiver = ReceiverRTLSDR(data_que=self.rx_data_que, data_interface=settings.data_interface, logging_level=settings.logging_level*10)
-        self.module_receiver.daq_center_freq   = settings.center_freq*10**6
-        self.module_receiver.daq_rx_gain       = settings.uniform_gain
-        self.module_receiver.daq_squelch_th_dB = settings.squelch_threshold_dB
-        self.module_receiver.rec_ip_addr       = settings.default_ip
-
-        self.module_signal_processor = SignalProcessor(data_que=self.sp_data_que, module_receiver=self.module_receiver)
-        self.module_signal_processor.en_spectrum          = settings.en_spectrum
-        self.module_signal_processor.DOA_ant_alignment    = settings.ant_arrangement
-        self.module_signal_processor.DOA_inter_elem_space = settings.ant_spacing 
-        self.module_signal_processor.en_DOA_estimation    = settings.en_doa
-        self.module_signal_processor.en_DOA_FB_avg        = settings.en_fbavg
-        self.module_signal_processor.en_squelch           = settings.en_squelch
-        self.config_doa_in_signal_processor()
-        self.module_signal_processor.start()
-        self.logger.warning("inital DOA space: {:.2f}".format(settings.ant_spacing))
-
-        #############################################
-        #       UI Status and Config variables      #
-        #############################################
-
-        # DAQ Subsystem status parameters
-        self.daq_conn_status       = 0
-        self.daq_cfg_iface_status  = 0 # 0- ready, 1-busy        
-        self.daq_restart           = 0 # 1-restarting
-        self.daq_update_rate       = 0
-        self.daq_frame_sync        = 1 # Active low
-        self.daq_frame_index       = 0
-        self.daq_frame_type        = "-"
-        self.daq_power_level       = 0
-        self.daq_sample_delay_sync = 0
-        self.daq_iq_sync           = 0
-        self.daq_noise_source_state= 0
-        self.daq_center_freq       = 100
-        self.daq_adc_fs            = "-"
-        self.daq_fs                = "-"
-        self.daq_cpi               = "-"
-        self.daq_if_gains          ="[,,,,]"
-        self.en_advanced_daq_cfg   = settings.en_advanced_daq_cfg 
-        self.daq_ini_cfg_params    = read_config_file()
-        self.active_daq_ini_cfg    = "Default" # Holds the string identifier of the actively loaded DAQ ini configuration
-        self.tmp_daq_ini_cfg       = "Default"
-        self.daq_cfg_ini_error     = ""
-
-        # DSP Processing Parameters and Results  
-        self.spectrum              = None
-        self.doa_thetas            = None
-        self.doa_results           = []
-        self.doa_labels            = []
-        self.doas                  = [] # Final measured DoAs [deg]
-        self.doa_confidences       = []
-        self.compass_ofset         = settings.compass_offset
-
-        self.max_amplitude         = 0 # Used to help setting the threshold level of the squelch
-        self.avg_powers            = []
-        self.logger.info("Web interface object initialized")        
-        
-        if self.daq_ini_cfg_params is not None: 
-            self.logger.info("Config file found and read succesfully")        
-            
-            # Set initial Squelch parameters based on the content of the active config file
-            if self.daq_ini_cfg_params[5]: # Squelch is enabled
-                self.module_signal_processor.en_squelch = True                
-                self.module_receiver.daq_squelch_th_dB = round(20*np.log10(self.daq_ini_cfg_params[6]),1)
-                self.module_signal_processor.squelch_threshold = self.daq_ini_cfg_params[6]
-                # Note: There is no need to set the thresold in the DAQ Subsystem as it is configured from the ini-file.
-            else:  # Squelch is disabled
-                self.module_signal_processor.en_squelch = False 
-                
-
-    def save_configuration(self):
-        data = {}
-
-        # DAQ Configuration
-        data["center_freq"]    = self.module_receiver.daq_center_freq/10**6
-        data["uniform_gain"]   = self.module_receiver.daq_rx_gain
-        data["data_interface"] = settings.data_interface
-        data["default_ip"]     = settings.default_ip
-        
-        # DOA Estimation
-        data["en_doa"]          = self.module_signal_processor.en_DOA_estimation
-        data["ant_arrangement"] = self.module_signal_processor.DOA_ant_alignment
-        data["ant_spacing"]     = self.module_signal_processor.DOA_inter_elem_space
-        doa_method = "MUSIC"
-        for key, val in (settings.doa_method_dict).items(): 
-            if val == self._doa_method:
-                doa_method = key    
-        data["doa_method"]      = doa_method
-        data["en_fbavg"]        = self.module_signal_processor.en_DOA_FB_avg
-        data["compass_offset"]  = self.compass_ofset
-        doa_fig_type = "Linear plot"
-        for key, val in (settings.doa_fig_type_dict).items(): 
-            if val == self._doa_fig_type:
-                doa_fig_type = key                
-
-        data["doa_fig_type"]    = doa_fig_type
-        
-        # DSP misc
-        data["en_spectrum"]           = self.module_signal_processor.en_spectrum
-        data["en_squelch"]            = self.module_signal_processor.en_squelch
-        data["squelch_threshold_dB"]  = self.module_receiver.daq_squelch_th_dB
-
-        # Web Interface
-        data["en_hw_check"]         = settings.en_hw_check
-        data["en_advanced_daq_cfg"] = int(self.en_advanced_daq_cfg)
-        data["logging_level"]       = settings.logging_level
-        data["disable_tooltips"]    = settings.disable_tooltips
-
-        settings.write(data)
-    def start_processing(self):
-        """
-            Starts data processing
-
-            Parameters:
-            -----------
-            :param: ip_addr: Ip address of the DAQ Subsystem
-
-            :type ip_addr : string e.g.:"127.0.0.1"
-        """
-        self.logger.info("Start processing request")
-        self.first_frame = 1
-        #self.module_receiver.rec_ip_addr = "0.0.0.0" 
-        self.module_signal_processor.run_processing=True 
-    def stop_processing(self):
-        self.module_signal_processor.run_processing=False      
-    def close_data_interfaces(self):
-        self.module_receiver.eth_close()
-    def close(self):
-        pass
-    def config_doa_in_signal_processor(self):
-        if self._doa_method == 0:
-            self.module_signal_processor.en_DOA_Bartlett = True
-            self.module_signal_processor.en_DOA_Capon    = False
-            self.module_signal_processor.en_DOA_MEM      = False
-            self.module_signal_processor.en_DOA_MUSIC    = False
-        elif self._doa_method == 1:
-            self.module_signal_processor.en_DOA_Bartlett = False
-            self.module_signal_processor.en_DOA_Capon    = True
-            self.module_signal_processor.en_DOA_MEM      = False
-            self.module_signal_processor.en_DOA_MUSIC    = False
-        elif self._doa_method == 2:
-            self.module_signal_processor.en_DOA_Bartlett = False
-            self.module_signal_processor.en_DOA_Capon    = False
-            self.module_signal_processor.en_DOA_MEM      = True
-            self.module_signal_processor.en_DOA_MUSIC    = False
-        elif self._doa_method == 3:
-            self.module_signal_processor.en_DOA_Bartlett = False
-            self.module_signal_processor.en_DOA_Capon    = False
-            self.module_signal_processor.en_DOA_MEM      = False
-            self.module_signal_processor.en_DOA_MUSIC    = True
-    def config_squelch_value(self, squelch_threshold_dB):
-        """
-            Configures the squelch thresold both on the DAQ side and 
-            on the local DoA DSP side.
-        """        
-        self.daq_cfg_iface_status = 1
-        self.module_signal_processor.squelch_threshold = 10**(squelch_threshold_dB/20)
-        self.module_receiver.set_squelch_threshold(squelch_threshold_dB)
-        logger.info("Updating receiver parameters")
-        logger.info("Squelch threshold : {:f} dB".format(squelch_threshold_dB))
-    def config_daq_rf(self, f0, gain):
-        """
-            Configures the RF parameters in the DAQ module
-        """
-        self.daq_cfg_iface_status = 1
-        self.module_receiver.set_center_freq(int(f0*10**6))
-        self.module_receiver.set_if_gain(gain)
-        
-        logger.info("Updating receiver parameters")
-        logger.info("Center frequency: {:f} MHz".format(f0))
-        logger.info("Gain: {:f} dB".format(gain))
-
-def read_config_file(config_fname=daq_config_filename):
-    parser = ConfigParser()
-    found = parser.read([config_fname])
-    param_list = []
-    if not found:            
-        return None
-    param_list.append(parser.get('meta', 'config_name'))
-
-    param_list.append(parser.getint('hw', 'num_ch'))
-
-    param_list.append(parser.getint('daq','daq_buffer_size'))
-    param_list.append(parser.getint('daq','sample_rate'))
-    param_list.append(parser.getint('daq','en_noise_source_ctr'))
-
-    param_list.append(parser.getint('squelch','en_squelch'))
-    param_list.append(parser.getfloat('squelch','amplitude_threshold'))
-
-    param_list.append(parser.getint('pre_processing', 'cpi_size'))
-    param_list.append(parser.getint('pre_processing', 'decimation_ratio'))
-    param_list.append(parser.getfloat('pre_processing', 'fir_relative_bandwidth'))
-    param_list.append(parser.getint('pre_processing', 'fir_tap_size'))
-    param_list.append(parser.get('pre_processing','fir_window'))
-    param_list.append(parser.getint('pre_processing','en_filter_reset'))
-
-    param_list.append(parser.getint('calibration','corr_size'))
-    param_list.append(parser.getint('calibration','std_ch_ind'))
-    param_list.append(parser.getint('calibration','en_iq_cal'))
-    param_list.append(parser.getint('calibration','gain_lock_interval'))
-    param_list.append(parser.getint('calibration','require_track_lock_intervention'))
-    param_list.append(parser.getint('calibration','cal_track_mode'))
-    param_list.append(parser.get('calibration','amplitude_cal_mode'))
-    param_list.append(parser.getint('calibration','cal_frame_interval'))
-    param_list.append(parser.getint('calibration','cal_frame_burst_size'))
-    param_list.append(parser.getint('calibration','amplitude_tolerance'))
-    param_list.append(parser.getint('calibration','phase_tolerance'))
-    param_list.append(parser.getint('calibration','maximum_sync_fails'))
-
-    param_list.append(parser.get('data_interface','out_data_iface_type'))   
-
-    return param_list
-   
-def write_config_file(param_list):
-    logger.info("Write config file: {0}".format(param_list))
-    parser = ConfigParser()
-    found = parser.read([daq_config_filename])
-    if not found:            
-        return -1
-    
-    parser['meta']['config_name']=str(param_list[0])
-
-    parser['hw']['num_ch']=str(param_list[1])
-
-    parser['daq']['daq_buffer_size']=str(param_list[2])
-    parser['daq']['sample_rate']=str(param_list[3])
-    parser['daq']['en_noise_source_ctr']=str(param_list[4])
-
-    parser['squelch']['en_squelch']=str(param_list[5])
-    parser['squelch']['amplitude_threshold']=str(param_list[6])
-
-    parser['pre_processing']['cpi_size']=str(param_list[7])
-    parser['pre_processing']['decimation_ratio']=str(param_list[8])
-    parser['pre_processing']['fir_relative_bandwidth']=str(param_list[9])
-    parser['pre_processing']['fir_tap_size']=str(param_list[10])
-    parser['pre_processing']['fir_window']=str(param_list[11])
-    parser['pre_processing']['en_filter_reset']=str(param_list[12])
-
-    parser['calibration']['corr_size']=str(param_list[13])
-    parser['calibration']['std_ch_ind']=str(param_list[14])
-    parser['calibration']['en_iq_cal']=str(param_list[15])
-    parser['calibration']['gain_lock_interval']=str(param_list[16])
-    parser['calibration']['require_track_lock_intervention']=str(param_list[17])
-    parser['calibration']['cal_track_mode']=str(param_list[18])
-    parser['calibration']['amplitude_cal_mode']=str(param_list[19])
-    parser['calibration']['cal_frame_interval']=str(param_list[20])
-    parser['calibration']['cal_frame_burst_size']=str(param_list[21])
-    parser['calibration']['amplitude_tolerance']=str(param_list[22])
-    parser['calibration']['phase_tolerance']=str(param_list[23])
-    parser['calibration']['maximum_sync_fails']=str(param_list[24])
-
-    ini_parameters = parser._sections
-    error_list = ini_checker.check_ini(ini_parameters, settings.en_hw_check)
-    if len(error_list):
-        for e in error_list:
-            logger.error(e)
-        return -1, error_list
-    else:
-        with open(daq_config_filename, 'w') as configfile:
-            parser.write(configfile)
-        return 0,[]
-
-def get_preconfigs(config_files_path):
-    parser = ConfigParser()
-    preconfigs = []
-    for root, dirs, files in os.walk(config_files_path):
-        if len(files):
-            config_file_path = os.path.join(root, files[0])
-            parser.read([config_file_path])
-            parameters = parser._sections
-            preconfigs.append([config_file_path, parameters['meta']['config_name']])
-    return preconfigs
-#############################################
-#       Prepare component dependencies      #
-#############################################
-
-trace_colors = px.colors.qualitative.Plotly
-trace_colors[3] = 'rgb(255,255,51)'
-valid_fir_windows = ['boxcar', 'triang', 'blackman', 'hamming', 'hann', 'bartlett', 'flattop', 'parzen' , 'bohman', 'blackmanharris', 'nuttall', 'barthann'] 
-valid_sample_rates = [0.25, 0.900001, 1.024, 1.4, 1.8, 1.92, 2.048, 2.4, 2.56]
-valid_daq_buffer_sizes = (2**np.arange(10,21,1)).tolist()
-calibration_tack_modes = [['No tracking',0] , ['Periodic tracking',2]]
-doa_trace_colors =	{
-  "DoA Bartlett": "#00B5F7",
-  "DoA Capon"   : "rgb(226,26,28)",
-  "DoA MEM"     : "#1CA71C",
-  "DoA MUSIC"   : "rgb(257,233,111)"
-}
-figure_font_size = 20
-
-y=np.random.normal(0,1,2**10)
-x=np.arange(2**10)
-
-fig_layout = go.Layout(
-        paper_bgcolor='rgba(0,0,0,0)',
-        plot_bgcolor='rgba(0,0,0,0)', 
-        template='plotly_dark',
-        showlegend=True    
-    )
-fig_dummy = go.Figure(layout=fig_layout)
-fig_dummy.add_trace(go.Scatter(x=x, y=y, name = "Avg spectrum"))
-fig_dummy.update_xaxes(title_text="Frequency [MHz]")
-fig_dummy.update_yaxes(title_text="Amplitude [dB]")   
-
-option = [{"label":"", "value": 1}]
-
-#############################################
-#          Prepare Dash application         #
-############################################
-logging.basicConfig(level=settings.logging_level*10)
-logger = logging.getLogger(__name__)        
-webInterface_inst = webInterface()
-app = dash.Dash(__name__, suppress_callback_exceptions=True)
-server = app.server
-# app_log = logger.getLogger('werkzeug')
-# app_log.setLevel(settings.logging_level*10)
-# app_log.setLevel(30) # TODO: Only during dev time
-
-app.layout = html.Div([
-    dcc.Location(id='url', children='/config',refresh=False),
-
-    html.Div([html.H1('Kraken SDR - Direction of Arrival Estimation')], style={"text-align": "center"}, className="main_title"),
-    html.Div([html.A("Configuration", className="header_active"   , id="header_config"  ,href="/config"),
-            html.A("Spectrum"       , className="header_inactive" , id="header_spectrum",href="/spectrum"),   
-            html.A("DoA Estimation" , className="header_inactive" , id="header_doa"     ,href="/doa"),
-            ], className="header"),
-    html.Div([html.Div([html.Button('Start Processing', id='btn-start_proc', className="btn_start", n_clicks=0)], className="ctr_toolbar_item"),
-              html.Div([html.Button('Stop Processing', id='btn-stop_proc', className="btn_stop", n_clicks=0)], className="ctr_toolbar_item"),
-              html.Div([html.Button('Save Configuration', id='btn-save_cfg', className="btn_save_cfg", n_clicks=0)], className="ctr_toolbar_item")
-            ], className="ctr_toolbar"),
-
-    dcc.Interval(
-        id='interval-component',
-        interval=500, # in milliseconds
-        n_intervals=0
-    ),
-    html.Div(id="placeholder_start"                , style={"display":"none"}),
-    html.Div(id="placeholder_stop"                 , style={"display":"none"}),
-    html.Div(id="placeholder_save"                 , style={"display":"none"}),
-    html.Div(id="placeholder_update_rx"            , style={"display":"none"}),
-    html.Div(id="placeholder_recofnig_daq"         , style={"display":"none"}),
-    html.Div(id="placeholder_update_daq_ini_params", style={"display":"none"}),
-    html.Div(id="placeholder_update_freq"          , style={"display":"none"}),
-    html.Div(id="placeholder_update_dsp"           , style={"display":"none"}),
-    html.Div(id="placeholder_update_squelch"       , style={"display":"none"}),
-    html.Div(id="placeholder_config_page_upd"      , style={"display":"none"}),
-    html.Div(id="placeholder_spectrum_page_upd"    , style={"display":"none"}),
-    html.Div(id="placeholder_doa_page_upd"         , style={"display":"none"}),
-
-    html.Div(id='page-content')
-])
-def generate_config_page_layout(webInterface_inst):    
-    # Read DAQ config file
-    daq_cfg_params = webInterface_inst.daq_ini_cfg_params    
-    
-    if daq_cfg_params is not None:
-        en_noise_src_values       =[1] if daq_cfg_params[4]  else []
-        en_squelch_values         =[1] if daq_cfg_params[5]  else []
-        en_filter_rst_values      =[1] if daq_cfg_params[12] else []
-        en_iq_cal_values          =[1] if daq_cfg_params[15] else []
-        en_req_track_lock_values  =[1] if daq_cfg_params[17] else []
-
-        #daq_data_iface_type       = daq_cfg_params[25]
-    
-        # Read available preconfig files
-        preconfigs = get_preconfigs(daq_preconfigs_path)
-
-    en_spectrum_values    =[1] if webInterface_inst.module_signal_processor.en_spectrum       else []
-    en_doa_values         =[1] if webInterface_inst.module_signal_processor.en_DOA_estimation else []
-    en_fb_avg_values      =[1] if webInterface_inst.module_signal_processor.en_DOA_FB_avg     else []    
-    en_dsp_squelch_values =[1] if webInterface_inst.module_signal_processor.en_squelch        else []
-    
-    en_advanced_daq_cfg   =[1] if webInterface_inst.en_advanced_daq_cfg                       else []
-    # Calulcate spacings
-    wavelength= 300 / webInterface_inst.daq_center_freq
-    
-    ant_spacing_wavelength = webInterface_inst.module_signal_processor.DOA_inter_elem_space
-    ant_spacing_meter = wavelength * ant_spacing_wavelength
-    ant_spacing_feet  = ant_spacing_meter*3.2808399
-    ant_spacing_inch  = ant_spacing_meter*39.3700787
-    
-    #-----------------------------
-    #   DAQ Configuration Card
-    #-----------------------------
-    # -- > Main Card Layout < --
-    daq_config_card_list = \
-    [
-        html.H2("RF Receiver Configuration", id="init_title_c"),
-        html.Div([
-                html.Div("Center Frequency [MHz]", className="field-label"),                                         
-                dcc.Input(id='daq_center_freq', value=webInterface_inst.module_receiver.daq_center_freq/10**6, type='number', debounce=True, className="field-body")
-                ], className="field"),
-        html.Div([
-                html.Div("Receiver gain", className="field-label"), 
-                dcc.Dropdown(id='daq_rx_gain',
-                        options=[
-                            {'label': '0 dB',    'value': 0},
-                            {'label': '0.9 dB',  'value': 0.9}, 
-                            {'label': '1.4 dB',  'value': 1.4},
-                            {'label': '2.7 dB',  'value': 2.7},
-                            {'label': '3.7 dB',  'value': 3.7},
-                            {'label': '7.7 dB',  'value': 7.7},
-                            {'label': '8.7 dB',  'value': 8.7},
-                            {'label': '12.5 dB', 'value': 12.5},
-                            {'label': '14.4 dB', 'value': 14.4},
-                            {'label': '15.7 dB', 'value': 15.7},
-                            {'label': '16.6 dB', 'value': 16.6},
-                            {'label': '19.7 dB', 'value': 19.7},
-                            {'label': '20.7 dB', 'value': 20.7},
-                            {'label': '22.9 dB', 'value': 22.9},
-                            {'label': '25.4 dB', 'value': 25.4},
-                            {'label': '28.0 dB', 'value': 28.0},
-                            {'label': '29.7 dB', 'value': 29.7},
-                            {'label': '32.8 dB', 'value': 32.8},
-                            {'label': '33.8 dB', 'value': 33.8},
-                            {'label': '36.4 dB', 'value': 36.4},
-                            {'label': '37.2 dB', 'value': 37.2},
-                            {'label': '38.6 dB', 'value': 38.6},
-                            {'label': '40.2 dB', 'value': 40.2},
-                            {'label': '42.1 dB', 'value': 42.1},
-                            {'label': '43.4 dB', 'value': 43.4},
-                            {'label': '43.9 dB', 'value': 43.9},
-                            {'label': '44.5 dB', 'value': 44.5},
-                            {'label': '48.0 dB', 'value': 48.0},
-                            {'label': '49.6 dB', 'value': 49.6},
-                            ],
-                    value=webInterface_inst.module_receiver.daq_rx_gain, className="field-body")
-                ], className="field"),
-        html.Div([
-            html.Button('Update Receiver Parameters', id='btn-update_rx_param', className="btn"),
-        ], className="field"),
-        html.Div([
-            html.Div("Preconfiguration:", className="field-label"), 
-            dcc.Dropdown(id='daq_cfg_files',
-                    options=[
-                        {'label': str(i[1]), 'value': i[0]} for i in preconfigs
-                    ],            
-            clearable=False, 
-            placeholder="Select configuration file",
-            persistence=True,
-            style={"display":"inline-block", "width": "400px"},
-            className="field-body"),
-        ], className="field"),
-        html.Div([
-            html.Div("Active configuration: "+webInterface_inst.active_daq_ini_cfg, id="active_daq_ini_cfg", className="field-label"),
-        ], className="field"),
-        html.Div([
-            html.Button('Reconfigure & Restart DAQ chain', id='btn_reconfig_daq_chain', className="btn"),
-        ], className="field"),
-        html.Div([
-                html.Div(webInterface_inst.daq_cfg_ini_error , id="daq_ini_check", className="field-label", style={"color":"red"}),
-        ], className="field"),
-        html.Div([html.Div("Advanced DAQ Configuration", id="label_en_advanced_daq_cfg"     , className="field-label"),
-                dcc.Checklist(options=option     , id="en_advanced_daq_cfg"     , className="field-body", value=en_advanced_daq_cfg),
-        ], className="field"),        
-    ]
-    
-    # --> Optional DAQ Subsystem reconfiguration fields <--   
-    if len(en_advanced_daq_cfg):
-        if daq_cfg_params is not None:
-            daq_subsystem_reconfiguration_options = [ \
-                html.H2("DAQ Subsystem Reconfiguration", id="init_title_reconfig"),
-                html.H3("HW", id="cfg_group_hw"),
-                html.Div([
-                        html.Div("Rx channels:", className="field-label"),                                         
-                        dcc.Input(id='cfg_rx_channels', value=daq_cfg_params[1], type='number', debounce=False, className="field-body")
-                ], className="field"),
-                html.H3("DAQ", id="cfg_group_daq"),
-                html.Div([
-                        html.Div("DAQ buffer size:", className="field-label", id="label_daq_buffer_size"),                                                                 
-                        dcc.Dropdown(id='cfg_daq_buffer_size',
-                                    options=[
-                                            {'label': i, 'value': i} for i in valid_daq_buffer_sizes
-                                    ],
-                                    value=daq_cfg_params[2], style={"display":"inline-block"},className="field-body"),
-                ], className="field"),
-                html.Div([
-                    html.Div("Sample rate [MHz]:", className="field-label", id="label_sample_rate"),
-                    dcc.Dropdown(id='cfg_sample_rate',
-                            options=[
-                                {'label': i, 'value': i} for i in valid_sample_rates                                
-                                ],
-                        value=daq_cfg_params[3]/10**6, style={"display":"inline-block"},className="field-body")
-                ], className="field"),
-                html.Div([
-                        html.Div("Enable noise source control:", className="field-label", id="label_en_noise_source_ctr"),                                         
-                        dcc.Checklist(options=option     , id="en_noise_source_ctr"   , className="field-body", value=en_noise_src_values),
-                ], className="field"),
-                html.H3("Squelch"),
-                html.Div([
-                        html.Div("Enable Squelch mode:", className="field-label", id="label_en_squelch"),                                                                 
-                        dcc.Checklist(options=option     , id="en_squelch_mode"   , className="field-body", value=en_squelch_values),
-                ], className="field"),
-                html.Div([
-                        html.Div("Initial threshold:", className="field-label", id="label_squelch_init_threshold"),                                         
-                        dcc.Input(id='cfg_squelch_init_th', value=daq_cfg_params[6], type='number', debounce=False, className="field-body")
-                ], className="field"),
-                html.H3("Pre Processing"),
-                html.Div([
-                        html.Div("CPI size [sample]:", className="field-label", id="label_cpi_size"),                                         
-                        dcc.Input(id='cfg_cpi_size', value=daq_cfg_params[7], type='number', debounce=False, className="field-body")
-                ], className="field"),
-                html.Div([
-                        html.Div("Decimation ratio:", className="field-label", id="label_decimation_ratio"),                                         
-                        dcc.Input(id='cfg_decimation_ratio', value=daq_cfg_params[8], type='number', debounce=False, className="field-body")
-                ], className="field"),
-                html.Div([
-                        html.Div("FIR relative bandwidth:", className="field-label", id="label_fir_relative_bw"),                                         
-                        dcc.Input(id='cfg_fir_bw', value=daq_cfg_params[9], type='number', debounce=False, className="field-body")
-                ], className="field"),
-                html.Div([
-                        html.Div("FIR tap size:", className="field-label", id="label_fir_tap_size"),                                         
-                        dcc.Input(id='cfg_fir_tap_size', value=daq_cfg_params[10], type='number', debounce=False, className="field-body")
-                ], className="field"),
-                html.Div([
-                    html.Div("FIR window:", className="field-label", id="label_fir_window"),
-                    dcc.Dropdown(id='cfg_fir_window',
-                            options=[
-                                {'label': i, 'value': i} for i in valid_fir_windows                                
-                                ],
-                        value=daq_cfg_params[11], style={"display":"inline-block"},className="field-body")
-                ], className="field"),
-                html.Div([
-                        html.Div("Enable filter reset:", className="field-label", id="label_en_filter_reset"),                                         
-                        dcc.Checklist(options=option     , id="en_filter_reset"   , className="field-body", value=en_filter_rst_values),
-                ], className="field"),
-                html.H3("Calibration"),
-                html.Div([
-                        html.Div("Correlation size [sample]:", className="field-label", id="label_correlation_size"),
-                        dcc.Input(id='cfg_corr_size', value=daq_cfg_params[13], type='number', debounce=False, className="field-body")
-                ], className="field"),
-                html.Div([
-                        html.Div("Standard channel index:", className="field-label", id="label_std_ch_index"),                                         
-                        dcc.Input(id='cfg_std_ch_ind', value=daq_cfg_params[14], type='number', debounce=False, className="field-body")
-                ], className="field"),
-                html.Div([
-                        html.Div("Enable IQ calibration:", className="field-label", id="label_en_iq_calibration"),                                         
-                        dcc.Checklist(options=option     , id="en_iq_cal"   , className="field-body", value=en_iq_cal_values),
-                ], className="field"),
-                html.Div([
-                        html.Div("Gain lock interval [frame]:", className="field-label", id="label_gain_lock_interval"),                                         
-                        dcc.Input(id='cfg_gain_lock', value=daq_cfg_params[16], type='number', debounce=False, className="field-body")
-                ], className="field"),
-                html.Div([
-                        html.Div("Require track lock intervention:", className="field-label", id="label_require_track_lock"),                                         
-                        dcc.Checklist(options=option     , id="en_req_track_lock_intervention"   , className="field-body", value=en_req_track_lock_values),
-                ], className="field"),
-                html.Div([
-                        html.Div("Calibration track mode:", className="field-label", id="label_calibration_track_mode"),                  
-                        dcc.Dropdown(id='cfg_cal_track_mode',
-                                    options=[
-                                            {'label': i[0], 'value': i[1]} for i in calibration_tack_modes
-                                    ],
-                                    value=daq_cfg_params[18], style={"display":"inline-block"},className="field-body"),                                        
-                ], className="field"),
-                html.Div([
-                        html.Div("Amplitude calibration mode :", className="field-label", id="label_amplitude_calibration_mode"),                  
-                        dcc.Dropdown(id='cfg_amplitude_cal_mode',
-                                    options=[
-                                            {'label': 'default', 'value': 'default'},
-                                            {'label': 'disabled', 'value': 'disabled'},
-                                            {'label': 'channel_power', 'value': 'channel_power'}
-                                    ],
-                                    value=daq_cfg_params[19], style={"display":"inline-block"},className="field-body"),                                        
-                ], className="field"),
-                html.Div([
-                        html.Div("Calibration frame interval:", className="field-label", id="label_calibration_frame_interval"),                                         
-                        dcc.Input(id='cfg_cal_frame_interval', value=daq_cfg_params[20], type='number', debounce=False, className="field-body")
-                ], className="field"),
-                html.Div([
-                        html.Div("Calibration frame burst size:", className="field-label", id="label_calibration_frame_burst_size"),                                         
-                        dcc.Input(id='cfg_cal_frame_burst_size', value=daq_cfg_params[21], type='number', debounce=False, className="field-body")
-                ], className="field"),
-                html.Div([
-                        html.Div("Amplitude tolerance [dB]:", className="field-label", id="label_amplitude_tolerance"),                                         
-                        dcc.Input(id='cfg_amplitude_tolerance', value=daq_cfg_params[22], type='number', debounce=False, className="field-body")
-                ], className="field"),
-                html.Div([
-                        html.Div("Phase tolerance [deg]:", className="field-label", id="label_phase_tolerance"),                                         
-                        dcc.Input(id='cfg_phase_tolerance', value=daq_cfg_params[23], type='number', debounce=False, className="field-body")
-                ], className="field"),
-                html.Div([
-                        html.Div("Maximum sync fails:", className="field-label", id="label_max_sync_fails"),                                         
-                        dcc.Input(id='cfg_max_sync_fails', value=daq_cfg_params[24], type='number', debounce=False, className="field-body")
-                ], className="field"),
-            ]
-            for i in range(len(daq_subsystem_reconfiguration_options)):
-                daq_config_card_list.append(daq_subsystem_reconfiguration_options[i])
-        else:
-            daq_config_card_list.append(html.H2("DAQ Subsystem Reconfiguration", id="init_title_reconfig"))
-            daq_config_card_list.append(html.Div("Config file not found! Reconfiguration is not possible !", id="daq_reconfig_note", className="field", style={"color":"red"}))
-    
-    daq_config_card = html.Div(daq_config_card_list, className="card")
-    #-----------------------------
-    #       DAQ Status Card
-    #-----------------------------
-    daq_status_card = \
-    html.Div([
-        html.H2("DAQ Subsystem Status", id="init_title_s"),
-        html.Div([html.Div("Update rate:"              , id="label_daq_update_rate"   , className="field-label"), html.Div("- ms"        , id="body_daq_update_rate"   , className="field-body")], className="field"),
-        html.Div([html.Div("Frame index:"              , id="label_daq_frame_index"   , className="field-label"), html.Div("-"           , id="body_daq_frame_index"   , className="field-body")], className="field"),
-        html.Div([html.Div("Frame type:"               , id="label_daq_frame_type"    , className="field-label"), html.Div("-"           , id="body_daq_frame_type"    , className="field-body")], className="field"),
-        html.Div([html.Div("Frame sync:"               , id="label_daq_frame_sync"    , className="field-label"), html.Div("LOSS"        , id="body_daq_frame_sync"    , className="field-body", style={"color": "red"})], className="field"),                
-        html.Div([html.Div("Power level:"              , id="label_daq_power_level"   , className="field-label"), html.Div("-"           , id="body_daq_power_level"   , className="field-body")], className="field"),
-        html.Div([html.Div("Connection status:"        , id="label_daq_conn_status"   , className="field-label"), html.Div("Disconnected", id="body_daq_conn_status"   , className="field-body", style={"color": "red"})], className="field"),
-        html.Div([html.Div("Sample delay snyc:"        , id="label_daq_delay_sync"    , className="field-label"), html.Div("LOSS"        , id="body_daq_delay_sync"    , className="field-body", style={"color": "red"})], className="field"),
-        html.Div([html.Div("IQ snyc:"                  , id="label_daq_iq_sync"       , className="field-label"), html.Div("LOSS"        , id="body_daq_iq_sync"       , className="field-body", style={"color": "red"})], className="field"),
-        html.Div([html.Div("Noise source state:"       , id="label_daq_noise_source"  , className="field-label"), html.Div("Disabled"    , id="body_daq_noise_source"  , className="field-body", style={"color": "green"})], className="field"),
-        html.Div([html.Div("RF center frequecy [MHz]:" , id="label_daq_rf_center_freq", className="field-label"), html.Div("- MHz"       , id="body_daq_rf_center_freq", className="field-body")], className="field"),
-        html.Div([html.Div("Sampling frequency [MHz]:" , id="label_daq_sampling_freq" , className="field-label"), html.Div("- MHz"       , id="body_daq_sampling_freq" , className="field-body")], className="field"),
-        html.Div([html.Div("Data block length [ms]:"   , id="label_daq_cpi"           , className="field-label"), html.Div("- ms"        , id="body_daq_cpi"           , className="field-body")], className="field"),
-        html.Div([html.Div("IF gains [dB]:"            , id="label_daq_if_gain"       , className="field-label"), html.Div("[,] dB"      , id="body_daq_if_gain"       , className="field-body")], className="field"),
-        html.Div([html.Div("Max amplitude-CH0 [dB]:"   , id="label_max_amp"           , className="field-label"), html.Div("-"           , id="body_max_amp"           , className="field-body")], className="field"),
-        html.Div([html.Div("Avg. powers [dB]:"         , id="label_avg_powers"        , className="field-label"), html.Div("[,] dB"      , id="body_avg_powers"        , className="field-body")], className="field"),
-    ], className="card")
-
-    #-----------------------------
-    #    DSP Confugartion Card
-    #-----------------------------
-
-    dsp_config_card = \
-    html.Div([
-        html.H2("DSP Configuration", id="init_title_d"),
-        html.Div([html.Div("Enable spectrum estimation", id="label_en_spectrum" , className="field-label"),
-                dcc.Checklist(options=option          , id="en_spectrum_check" , className="field-body", value=en_spectrum_values),
-        ], className="field"),
-        
-        html.Div([html.Div("Antenna configuration:"              , id="label_ant_arrangement"   , className="field-label"),
-        dcc.RadioItems(
-            options=[
-                {'label': "ULA", 'value': "ULA"},
-                {'label': "UCA", 'value': "UCA"},                
-            ], value=webInterface_inst.module_signal_processor.DOA_ant_alignment, className="field-body", labelStyle={'display': 'inline-block'}, id="radio_ant_arrangement")
-        ], className="field"),        
-        html.Div("Spacing:"              , id="label_ant_spacing"   , className="field-label"),
-        html.Div([html.Div("[wavelength]:"        , id="label_ant_spacing_wavelength"  , className="field-label"), 
-                    dcc.Input(id="ant_spacing_wavelength", value=ant_spacing_wavelength, type='number', debounce=False, className="field-body")]),
-        html.Div([html.Div("[meter]:"             , id="label_ant_spacing_meter"  , className="field-label"), 
-                    dcc.Input(id="ant_spacing_meter", value=ant_spacing_meter, type='number', debounce=False, className="field-body")]),
-        html.Div([html.Div("[feet]:"              , id="label_ant_spacing_feet"   , className="field-label"), 
-                    dcc.Input(id="ant_spacing_feet", value=ant_spacing_feet, type='number'  , debounce=False, className="field-body")]),
-        html.Div([html.Div("[inch]:"              , id="label_ant_spacing_inch"   , className="field-label"), 
-                    dcc.Input(id="ant_spacing_inch", value=ant_spacing_inch, type='number'  , debounce=False, className="field-body")]),
-        html.Div([html.Div("", id="ambiguity_warning" , className="field", style={"color":"orange"})]),                
-
-        # --> DoA estimation configuration checkboxes <--  
-
-        # Note: Individual checkboxes are created due to layout considerations, correct if extist a better solution       
-        html.Div([html.Div("Enable DoA estimation", id="label_en_doa"     , className="field-label"),
-                dcc.Checklist(options=option     , id="en_doa_check"     , className="field-body", value=en_doa_values),
-        ], className="field"),
-        html.Div([html.Div("DoA method", id="label_doa_method"     , className="field-label"),
-        dcc.Dropdown(id='doa_method',
-            options=[
-                {'label': 'Bartlett', 'value': 0},
-                {'label': 'Capon'   , 'value': 1},
-                {'label': 'MEM'     , 'value': 2},
-                {'label': 'MUSIC'   , 'value': 3}
-                ],
-        value=webInterface_inst._doa_method, style={"display":"inline-block"},className="field-body")
-        ], className="field"),
-        html.Div([html.Div("Enable F-B averaging", id="label_en_fb_avg"   , className="field-label"),
-                dcc.Checklist(options=option     , id="en_fb_avg_check"   , className="field-body", value=en_fb_avg_values),
-        ], className="field"),        
-    ], className="card")
-
-    #-----------------------------
-    #    Display Options Card
-    #-----------------------------
-    
-    display_options_card = \
-    html.Div([
-        html.H2("Display Options", id="init_title_disp"),
-        html.Div("DoA estimation graph type:", className="field-label"), 
-        dcc.Dropdown(id='doa_fig_type',
-                options=[
-                    {'label': 'Linear plot', 'value': 0},
-                    {'label': 'Polar plot' ,  'value': 1},
-                    {'label': 'Compass'    ,  'value': 2},
-                    ],
-            value=webInterface_inst._doa_fig_type, style={"display":"inline-block"},className="field-body"),
-        html.Div("Compass ofset [deg]:", className="field-label"), 
-        dcc.Input(id="compass_ofset", value=webInterface_inst.compass_ofset, type='number', debounce=False, className="field-body"),
-
-    ], className="card")
-    
-    #-----------------------------
-    #  Squelch Configuration Card
-    #-----------------------------
-    reconfig_note = ""
-    squelch_card = \
-    html.Div([
-        html.H2("Squelch configuration", id="init_title_sq"),
-        html.Div([html.Div("Enable squelch (DOA-DSP Subsystem)", id="label_en_dsp_squelch" , className="field-label"),
-                dcc.Checklist(options=option , id="en_dsp_squelch_check" , className="field-body", value=en_dsp_squelch_values),
-            ], className="field"),
-        html.Div([
-                html.Div("Squelch threshold [dB] (<0):", className="field-label"),                                         
-                dcc.Input(id='squelch_th', value=webInterface_inst.module_receiver.daq_squelch_th_dB, type='number', debounce=False, className="field-body")
-            ], className="field"),
-        html.Div(reconfig_note, id="squelch_reconfig_note", className="field", style={"color":"red"}),
-    ], className="card")
-
-    config_page_component_list = [daq_config_card, daq_status_card, dsp_config_card, display_options_card,squelch_card]
-
-    if not webInterface_inst.disable_tooltips:
-        config_page_component_list.append(tooltips.dsp_config_tooltips)
-        if len(en_advanced_daq_cfg):
-            if daq_cfg_params is not None:
-                config_page_component_list.append(tooltips.daq_ini_config_tooltips)
-
-    return html.Div(children=config_page_component_list)
-
-        
-spectrum_page_layout = html.Div([   
-    html.Div([
-    dcc.Graph(
-        style={"height": "inherit"},
-        id="spectrum-graph",
-        figure=fig_dummy
-    )], className="monitor_card"),
-])
-def generate_doa_page_layout(webInterface_inst):
-    doa_page_layout = html.Div([        
-        html.Div([    
-        dcc.Graph(
-            style={"height": "inherit"},
-            id="doa-graph",
-            figure=fig_dummy
-        )], className="monitor_card"),
-    ])
-    return doa_page_layout
-
-#============================================
-#          CALLBACK FUNCTIONS
-#============================================  
-@app.callback(   
-    Output(component_id="interval-component"           , component_property='interval'),    
-    Output(component_id="placeholder_config_page_upd"  , component_property='children'),
-    Output(component_id="placeholder_spectrum_page_upd", component_property='children'),
-    Output(component_id="placeholder_doa_page_upd"     , component_property='children'),
-    Output(component_id="placeholder_update_freq"      , component_property='children'),  
-    Input(component_id ="interval-component"           , component_property='n_intervals'),
-    State(component_id ="url"                          , component_property='pathname')
-)
-def fetch_dsp_data(input_value, pathname):    
-    daq_status_update_flag = 0    
-    spectrum_update_flag   = 0
-    doa_update_flag        = 0
-    freq_update            = no_update
-    #############################################
-    #      Fetch new data from back-end ques    #
-    #############################################        
-    try:
-        # Fetch new data from the receiver module
-        que_data_packet = webInterface_inst.rx_data_que.get(False)
-        for data_entry in que_data_packet:
-            if data_entry[0] == "conn-ok":
-                webInterface_inst.daq_conn_status = 1
-                daq_status_update_flag = 1
-            elif data_entry[0] == "disconn-ok":     
-                webInterface_inst.daq_conn_status = 0
-                daq_status_update_flag = 1
-            elif data_entry[0] == "config-ok":                      
-                webInterface_inst.daq_cfg_iface_status = 0
-                daq_status_update_flag = 1        
-    except queue.Empty:
-        # Handle empty queue here
-        logger.debug("Receiver module que is empty")
-    else:
-        pass
-        # Handle task here and call q.task_done()    
-    if webInterface_inst.daq_restart: # Set by the restarting script
-        daq_status_update_flag = 1          
-    try:
-        # Fetch new data from the signal processing module
-        que_data_packet  = webInterface_inst.sp_data_que.get(False)
-        for data_entry in que_data_packet:
-            if data_entry[0] == "iq_header":
-                logger.debug("Iq header data fetched from signal processing que")
-                iq_header = data_entry[1]
-                # Unpack header
-                webInterface_inst.daq_frame_index = iq_header.cpi_index
-                
-                if iq_header.frame_type == iq_header.FRAME_TYPE_DATA:
-                    webInterface_inst.daq_frame_type  = "Data"
-                elif iq_header.frame_type == iq_header.FRAME_TYPE_DUMMY:
-                    webInterface_inst.daq_frame_type  = "Dummy"
-                elif iq_header.frame_type == iq_header.FRAME_TYPE_CAL:
-                    webInterface_inst.daq_frame_type  = "Calibration"
-                elif iq_header.frame_type == iq_header.FRAME_TYPE_TRIGW:
-                    webInterface_inst.daq_frame_type  = "Trigger wait"
-                else:
-                    webInterface_inst.daq_frame_type  = "Unknown"
-
-                webInterface_inst.daq_frame_sync        = iq_header.check_sync_word()            
-                webInterface_inst.daq_power_level       = iq_header.adc_overdrive_flags
-                webInterface_inst.daq_sample_delay_sync = iq_header.delay_sync_flag
-                webInterface_inst.daq_iq_sync           = iq_header.iq_sync_flag
-                webInterface_inst.daq_noise_source_state= iq_header.noise_source_state
-                
-                if webInterface_inst.daq_center_freq != iq_header.rf_center_freq/10**6: 
-                    freq_update = 1
-
-                webInterface_inst.daq_center_freq       = iq_header.rf_center_freq/10**6
-                webInterface_inst.daq_adc_fs            = iq_header.adc_sampling_freq/10**6
-                webInterface_inst.daq_fs                = iq_header.sampling_freq/10**6
-                webInterface_inst.daq_cpi               = int(iq_header.cpi_length*10**3/iq_header.sampling_freq)
-                gain_list_str=""
-                for m in range(iq_header.active_ant_chs):
-                    gain_list_str+=str(iq_header.if_gains[m]/10)
-                    gain_list_str+=", "
-                webInterface_inst.daq_if_gains          =gain_list_str[:-2]
-                daq_status_update_flag = 1
-            elif data_entry[0] == "update_rate":
-                webInterface_inst.daq_update_rate = data_entry[1]
-                # Set absoluth minimum
-                if webInterface_inst.daq_update_rate < 0.1: webInterface_inst.daq_update_rate = 0.1
-                if webInterface_inst._update_rate_arr is None:
-                    webInterface_inst._update_rate_arr = np.ones(webInterface_inst._avg_win_size)*webInterface_inst.daq_update_rate
-                webInterface_inst._update_rate_arr[0:webInterface_inst._avg_win_size-2] = \
-                webInterface_inst._update_rate_arr[1:webInterface_inst._avg_win_size-1]                
-                webInterface_inst._update_rate_arr[webInterface_inst._avg_win_size-1] = webInterface_inst.daq_update_rate
-                webInterface_inst.page_update_rate = np.average(webInterface_inst._update_rate_arr)*0.8                
-            elif data_entry[0] == "max_amplitude":
-                webInterface_inst.max_amplitude = data_entry[1]                
-            elif data_entry[0] == "avg_powers":                
-                avg_powers_str = ""
-                for avg_power in data_entry[1]:
-                    avg_powers_str+="{:.1f}".format(avg_power)
-                    avg_powers_str+=", "
-                webInterface_inst.avg_powers = avg_powers_str[:-2]                
-            elif data_entry[0] == "spectrum":
-                logger.debug("Spectrum data fetched from signal processing que")
-                spectrum_update_flag = 1
-                webInterface_inst.spectrum = data_entry[1]
-            elif data_entry[0] == "doa_thetas":
-                webInterface_inst.doa_thetas= data_entry[1]
-                doa_update_flag                   = 1
-                webInterface_inst.doa_results     = []
-                webInterface_inst.doa_labels      = []
-                webInterface_inst.doas            = []
-                webInterface_inst.doa_confidences = []
-                logger.debug("DoA estimation data fetched from signal processing que")                
-            elif data_entry[0] == "DoA Bartlett":
-                webInterface_inst.doa_results.append(data_entry[1])
-                webInterface_inst.doa_labels.append(data_entry[0])
-            elif data_entry[0] == "DoA Bartlett Max":
-                webInterface_inst.doas.append(data_entry[1])
-            elif data_entry[0] == "DoA Barlett confidence":
-                webInterface_inst.doa_confidences.append(data_entry[1])
-            elif data_entry[0] == "DoA Capon":
-                webInterface_inst.doa_results.append(data_entry[1])
-                webInterface_inst.doa_labels.append(data_entry[0])
-            elif data_entry[0] == "DoA Capon Max":
-                webInterface_inst.doas.append(data_entry[1])
-            elif data_entry[0] == "DoA Capon confidence":
-                webInterface_inst.doa_confidences.append(data_entry[1])
-            elif data_entry[0] == "DoA MEM":
-                webInterface_inst.doa_results.append(data_entry[1])
-                webInterface_inst.doa_labels.append(data_entry[0])
-            elif data_entry[0] == "DoA MEM Max":
-                webInterface_inst.doas.append(data_entry[1])
-            elif data_entry[0] == "DoA MEM confidence":
-                webInterface_inst.doa_confidences.append(data_entry[1])
-            elif data_entry[0] == "DoA MUSIC":
-                webInterface_inst.doa_results.append(data_entry[1])
-                webInterface_inst.doa_labels.append(data_entry[0])
-            elif data_entry[0] == "DoA MUSIC Max":
-                webInterface_inst.doas.append(data_entry[1])
-            elif data_entry[0] == "DoA MUSIC confidence":
-                webInterface_inst.doa_confidences.append(data_entry[1])
-            else:                
-                logger.warning("Unknown data entry: {:s}".format(data_entry[0]))
-        
-    except queue.Empty:
-        # Handle empty queue here
-        logger.debug("Signal processing que is empty")
-    else:
-        pass
-        # Handle task here and call q.task_done()
-
-    if (pathname == "/config" or pathname=="/") and daq_status_update_flag:        
-        return webInterface_inst.page_update_rate*1000, 1, no_update, no_update, freq_update
-    elif pathname == "/spectrum" and spectrum_update_flag:
-        return webInterface_inst.page_update_rate*1000, no_update, 1, no_update, no_update
-    elif pathname == "/doa" and doa_update_flag:
-        return webInterface_inst.page_update_rate*1000, no_update, no_update, 1, no_update
-    else:
-        return  webInterface_inst.page_update_rate*1000, no_update, no_update, no_update, no_update
-
-@app.callback(
-    Output(component_id="body_daq_update_rate"        , component_property='children'),
-    Output(component_id="body_daq_frame_index"        , component_property='children'),
-    Output(component_id="body_daq_frame_sync"         , component_property='children'),
-    Output(component_id="body_daq_frame_sync"         , component_property='style'),
-    Output(component_id="body_daq_frame_type"         , component_property='children'),
-    Output(component_id="body_daq_frame_type"         , component_property='style'),    
-    Output(component_id="body_daq_power_level"        , component_property='children'),
-    Output(component_id="body_daq_power_level"        , component_property='style'),
-    Output(component_id="body_daq_conn_status"        , component_property='children'),
-    Output(component_id="body_daq_conn_status"        , component_property='style'),    
-    Output(component_id="body_daq_delay_sync"         , component_property='children'),
-    Output(component_id="body_daq_delay_sync"         , component_property='style'),
-    Output(component_id="body_daq_iq_sync"            , component_property='children'),
-    Output(component_id="body_daq_iq_sync"            , component_property='style'),
-    Output(component_id="body_daq_noise_source"       , component_property='children'),
-    Output(component_id="body_daq_noise_source"       , component_property='style'),
-    Output(component_id="body_daq_rf_center_freq"     , component_property='children'),
-    Output(component_id="body_daq_sampling_freq"      , component_property='children'),
-    Output(component_id="body_daq_cpi"                , component_property='children'),   
-    Output(component_id="body_daq_if_gain"            , component_property='children'),
-    Output(component_id="body_max_amp"                , component_property='children'),
-    Output(component_id="body_avg_powers"             , component_property='children'),    
-    Input(component_id ="placeholder_config_page_upd" , component_property='children'),    
-    prevent_initial_call=True
-)
-def update_daq_status(input_value):         
-         
-    #############################################
-    #      Prepare UI component properties      #
-    #############################################
-    
-    if webInterface_inst.daq_conn_status == 1:
-        if not webInterface_inst.daq_cfg_iface_status:
-            daq_conn_status_str = "Connected"
-            conn_status_style={"color": "green"}
-        else: # Config interface is busy
-            daq_conn_status_str = "Reconfiguration.."
-            conn_status_style={"color": "orange"}
-    else:
-        daq_conn_status_str = "Disconnected"
-        conn_status_style={"color": "red"}
-    
-    if webInterface_inst.daq_restart:
-        daq_conn_status_str = "Restarting.."
-        conn_status_style={"color": "orange"}
-
-    if webInterface_inst.daq_update_rate < 1:
-        daq_update_rate_str    = "{:.2f} ms".format(webInterface_inst.daq_update_rate*1000)
-    else:
-        daq_update_rate_str    = "{:.2f} s".format(webInterface_inst.daq_update_rate)
-
-    daq_frame_index_str    = str(webInterface_inst.daq_frame_index)
-    
-    daq_frame_type_str =  webInterface_inst.daq_frame_type
-    if webInterface_inst.daq_frame_type == "Data":
-        frame_type_style   = frame_type_style={"color": "green"} 
-    elif webInterface_inst.daq_frame_type == "Dummy":
-        frame_type_style   = frame_type_style={"color": "white"} 
-    elif webInterface_inst.daq_frame_type == "Calibration":
-        frame_type_style   = frame_type_style={"color": "orange"} 
-    elif webInterface_inst.daq_frame_type == "Trigger wait":
-        frame_type_style   = frame_type_style={"color": "yellow"}
-    else:
-        frame_type_style   = frame_type_style={"color": "red"}    
-
-    if webInterface_inst.daq_frame_sync:
-        daq_frame_sync_str = "LOSS"    
-        frame_sync_style={"color": "red"}
-    else:
-        daq_frame_sync_str = "Ok"
-        frame_sync_style={"color": "green"}
-
-    if webInterface_inst.daq_sample_delay_sync:
-        daq_delay_sync_str     = "Ok"
-        delay_sync_style={"color": "green"}
-    else:
-        daq_delay_sync_str     = "LOSS"
-        delay_sync_style={"color": "red"}
-
-    if webInterface_inst.daq_iq_sync:
-        daq_iq_sync_str        = "Ok"
-        iq_sync_style={"color": "green"}
-    else:
-        daq_iq_sync_str        = "LOSS"
-        iq_sync_style={"color": "red"}
-
-    if webInterface_inst.daq_noise_source_state:
-        daq_noise_source_str   = "Enabled"
-        noise_source_style={"color": "red"}
-    else:
-        daq_noise_source_str   = "Disabled"
-        noise_source_style={"color": "green"}
-    
-    if webInterface_inst.daq_power_level:
-        daq_power_level_str = "Overdrive"
-        daq_power_level_style={"color": "red"}
-    else:
-        daq_power_level_str = "OK"
-        daq_power_level_style={"color": "green"}
-
-    daq_rf_center_freq_str = str(webInterface_inst.daq_center_freq)
-    daq_sampling_freq_str  = str(webInterface_inst.daq_fs)
-    daq_cpi_str            = str(webInterface_inst.daq_cpi)
-    daq_max_amp_str        = "{:.1f}".format(webInterface_inst.max_amplitude)
-    daq_avg_powers_str     = webInterface_inst.avg_powers
-    
-    return daq_update_rate_str, daq_frame_index_str, daq_frame_sync_str, \
-            frame_sync_style, daq_frame_type_str, frame_type_style, \
-            daq_power_level_str, daq_power_level_style, daq_conn_status_str, \
-            conn_status_style, daq_delay_sync_str, delay_sync_style, \
-            daq_iq_sync_str, iq_sync_style, daq_noise_source_str, \
-            noise_source_style, daq_rf_center_freq_str, daq_sampling_freq_str, \
-            daq_cpi_str, webInterface_inst.daq_if_gains, daq_max_amp_str, \
-            daq_avg_powers_str
-            
-
-
-@app.callback(
-    Output(component_id='spectrum-graph', component_property='figure'),
-    Input(component_id='placeholder_spectrum_page_upd', component_property='children'),
-    prevent_initial_call=True
-)
-def plot_spectrum(spectrum_update_flag):
-    fig = go.Figure(layout=fig_layout)
-    if webInterface_inst.spectrum is not None:
-        # Plot traces
-        freqs = webInterface_inst.spectrum[0,:]    
-        for m in range(np.size(webInterface_inst.spectrum, 0)-1):   
-            fig.add_trace(go.Scatter(x=freqs, y=webInterface_inst.spectrum[m+1, :], 
-                                     name="Channel {:d}".format(m),
-                                     line = dict(color = trace_colors[m],
-                                                 width = 3)
-                                    ))
-        
-        fig.update_xaxes(title_text="Frequency [MHz]", 
-                        color='rgba(255,255,255,1)', 
-                        title_font_size=20, 
-                        tickfont_size=figure_font_size,
-                        mirror=True,
-                        ticks='outside',
-                        showline=True)
-        fig.update_yaxes(title_text="Amplitude [dB]",
-                        color='rgba(255,255,255,1)', 
-                        title_font_size=20, 
-                        tickfont_size=figure_font_size, 
-                        #range=[-5, 5],
-                        mirror=True,
-                        ticks='outside',
-                        showline=True)
-        return fig
-
-@app.callback(
-    Output(component_id='doa-graph'              , component_property='figure'),
-    Input(component_id='placeholder_doa_page_upd', component_property='children'),    
-    prevent_initial_call=True
-)
-def plot_doa(doa_update_flag):
-    fig = go.Figure(layout=fig_layout)
-    
-    if webInterface_inst.doa_thetas is not None:
-        # --- Linear plot ---
-        if webInterface_inst._doa_fig_type == 0 : 
-            # Plot traces 
-            for i, doa_result in enumerate(webInterface_inst.doa_results):                 
-                label = webInterface_inst.doa_labels[i]+": "+str(webInterface_inst.doas[i])+"°"
-                fig.add_trace(go.Scatter(x=webInterface_inst.doa_thetas, 
-                                        y=doa_result,
-                                        name=label,
-                                        line = dict(
-                                                    color = doa_trace_colors[webInterface_inst.doa_labels[i]],
-                                                    width = 3)
-                            ))
-            
-            fig.update_xaxes(title_text="Incident angle [deg]", 
-                            color='rgba(255,255,255,1)', 
-                            title_font_size=20, 
-                            tickfont_size=figure_font_size,
-                            mirror=True,
-                            ticks='outside',
-                            showline=True)
-            fig.update_yaxes(title_text="Amplitude [dB]",
-                            color='rgba(255,255,255,1)', 
-                            title_font_size=20, 
-                            tickfont_size=figure_font_size, 
-                            #range=[-5, 5],
-                            mirror=True,
-                            ticks='outside',
-                            showline=True)
-        # --- Polar plot ---
-        elif webInterface_inst._doa_fig_type == 1:
-            if webInterface_inst.module_signal_processor.DOA_ant_alignment == "ULA":           
-                fig.update_layout(polar = dict(sector = [0, 180], 
-                                               radialaxis_tickfont_size = figure_font_size,
-                                               angularaxis = dict(rotation=90,                                                                  
-                                                                  tickfont_size = figure_font_size
-                                                                  )
-                                                )
-                                 )                
-            else: #UCA                
-                fig.update_layout(polar = dict(radialaxis_tickfont_size = figure_font_size,
-                                               angularaxis = dict(rotation=90,                                                                   
-                                                                  tickfont_size = figure_font_size)                                               
-                                               )
-                                 )           
-
-            for i, doa_result in enumerate(webInterface_inst.doa_results):
-                label = webInterface_inst.doa_labels[i]+": "+str(webInterface_inst.doas[i])+"°"
-                fig.add_trace(go.Scatterpolar(theta=webInterface_inst.doa_thetas, 
-                                            r=doa_result,
-                                            name=label,
-                                            line = dict(color = doa_trace_colors[webInterface_inst.doa_labels[i]]),
-                                            fill= 'toself'
-                                            ))
-                fig.add_trace(go.Scatterpolar(
-                                                r = [0,min(doa_result)],
-                                                theta = [webInterface_inst.doas[i],
-                                                         webInterface_inst.doas[i]],
-                                                mode = 'lines',
-                                                showlegend=False,                                                      
-                                                line = dict(
-                                                    color = doa_trace_colors[webInterface_inst.doa_labels[i]],
-                                                    dash='dash'
-                                                )))
-            # --- Compass  ---
-        elif webInterface_inst._doa_fig_type == 2 :
-            #thetas_compass = webInterface_inst.doa_thetas[::-1]            
-            #thetas_compass += webInterface_inst.compass_ofset
-            if webInterface_inst.module_signal_processor.DOA_ant_alignment == "ULA":             
-                fig.update_layout(polar = dict(sector = [0, 180], 
-                                            radialaxis_tickfont_size = figure_font_size,
-                                            angularaxis = dict(rotation=90+webInterface_inst.compass_ofset,
-                                                                direction="clockwise",
-                                                                tickfont_size = figure_font_size
-                                                                )
-                                                )
-                                )                
-            else: #UCA                
-                fig.update_layout(polar = dict(radialaxis_tickfont_size = figure_font_size,
-                                            angularaxis = dict(rotation=90+webInterface_inst.compass_ofset, 
-                                                                direction="clockwise",
-                                                                tickfont_size = figure_font_size)                                               
-                                            )
-                                )           
-
-            for i, doa_result in enumerate(webInterface_inst.doa_results):                 
-                if webInterface_inst.module_signal_processor.DOA_ant_alignment == "ULA":
-                    doa_compass = 0-webInterface_inst.doas[i]+webInterface_inst.compass_ofset
-                    
-                else:
-                    doa_compass = (360-webInterface_inst.doas[i]+webInterface_inst.compass_ofset)%360
-                label = webInterface_inst.doa_labels[i]+": "+str(doa_compass)+"°"           
-                """
-                fig.add_trace(go.Scatterpolar(theta=thetas_compass, 
-                                            r=doa_result,
-                                            name=label,
-                                            line = dict(color = doa_trace_colors[webInterface_inst.doa_labels[i]]),
-                                            fill= 'toself'
-                                            ))
-                """
-                fig.add_trace(go.Scatterpolar(
-                                                r = [0,min(doa_result)],
-                                                theta = [doa_compass,
-                                                         doa_compass],
-                                                mode = 'lines',
-                                                name = label,
-                                                showlegend=True,                                                      
-                                                line = dict(
-                                                    color = doa_trace_colors[webInterface_inst.doa_labels[i]],
-                                                    dash='dash'
-                                                )))
-
-        return fig
-
-    
-@app.callback(    
-    Output(component_id='placeholder_start', component_property='children'),
-    Input(component_id='btn-start_proc', component_property='n_clicks'),
-    prevent_initial_call=True
-)
-def start_proc_btn(input_value):    
-    logger.info("Start pocessing btn pushed")    
-    webInterface_inst.start_processing()
-    return ""
-
-@app.callback(    
-    Output(component_id='placeholder_stop', component_property='children'),
-    Input(component_id='btn-stop_proc', component_property='n_clicks'),
-    prevent_initial_call=True
-)
-def stop_proc_btn(input_value):
-    logger.info("Stop pocessing btn pushed")    
-    webInterface_inst.stop_processing()
-    return ""
-
-@app.callback(    
-    Output(component_id='placeholder_save', component_property='children'),
-    Input(component_id='btn-save_cfg'     , component_property='n_clicks'),
-    prevent_initial_call=True
-)
-def save_config_btn(input_value):
-    logger.info("Saving DAQ and DSP Configuration")    
-    webInterface_inst.save_configuration()
-    return ""
-
-@app.callback(
-    Output(component_id="placeholder_update_rx" , component_property="children"),    
-    Input(component_id ="btn-update_rx_param"   , component_property="n_clicks"),
-    State(component_id ="daq_center_freq"       , component_property='value'),    
-    State(component_id ="daq_rx_gain"           , component_property='value'),     
-    prevent_initial_call=True
-)
-def update_daq_params(input_value, f0, gain):
-    if input_value is None:
-        raise PreventUpdate
-    
-    # Change antenna spacing config for DoA estimation    
-    webInterface_inst.module_signal_processor.DOA_inter_elem_space *=f0/webInterface_inst.daq_center_freq    
-    webInterface_inst.config_daq_rf(f0,gain)        
-<<<<<<< HEAD
-    logging.info("--> inter element sapcing changed - center freq: {:.2f}".format(webInterface_inst.module_signal_processor.DOA_inter_elem_space))
-=======
-
-    logger.warning("DOA INTER-ELEMENT SPACING CHANGED- Update daq params {:.2f}".format(webInterface_inst.module_signal_processor.DOA_inter_elem_space))
->>>>>>> da695139
-    return  ""
-    
-@app.callback(
-    Output(component_id="placeholder_update_squelch", component_property="children"),    
-    Input(component_id ="en_dsp_squelch_check"      , component_property="value"),
-    Input(component_id ="squelch_th"                , component_property="value"),
-    prevent_initial_call=True
-)
-def update_squelch_params(en_dsp_squelch, squelch_threshold):
-    if en_dsp_squelch is not None and len(en_dsp_squelch):
-        webInterface_inst.module_signal_processor.en_squelch = True
-    else:
-        webInterface_inst.module_signal_processor.en_squelch = False
-    
-    webInterface_inst.config_squelch_value(squelch_threshold)
-    return 0
-
-@app.callback(
-    Output(component_id='placeholder_update_daq_ini_params', component_property="children"),
-    Input(component_id='cfg_rx_channels'          , component_property="value"),
-    Input(component_id='cfg_daq_buffer_size'      , component_property="value"),
-    Input(component_id='cfg_sample_rate'          , component_property="value"),
-    Input(component_id="en_noise_source_ctr"      , component_property="value"),
-    Input(component_id="en_squelch_mode"          , component_property="value"),
-    Input(component_id='cfg_squelch_init_th'      , component_property="value"),
-    Input(component_id='cfg_cpi_size'             , component_property="value"),
-    Input(component_id='cfg_decimation_ratio'     , component_property="value"),
-    Input(component_id='cfg_fir_bw'               , component_property="value"),
-    Input(component_id='cfg_fir_tap_size'         , component_property="value"),
-    Input(component_id='cfg_fir_window'           , component_property="value"),
-    Input(component_id="en_filter_reset"          , component_property="value"),
-    Input(component_id='cfg_corr_size'            , component_property="value"),
-    Input(component_id='cfg_std_ch_ind'           , component_property="value"),
-    Input(component_id="en_iq_cal"                , component_property="value"),
-    Input(component_id='cfg_gain_lock'            , component_property="value"),
-    Input(component_id="en_req_track_lock_intervention", component_property="value"),
-    Input(component_id='cfg_cal_track_mode'       , component_property="value"),
-    Input(component_id='cfg_amplitude_cal_mode'   , component_property="value"),
-    Input(component_id='cfg_cal_frame_interval'   , component_property="value"),
-    Input(component_id='cfg_cal_frame_burst_size' , component_property="value"),
-    Input(component_id='cfg_amplitude_tolerance'  , component_property="value"),
-    Input(component_id='cfg_phase_tolerance'      , component_property="value"),
-    Input(component_id='cfg_max_sync_fails'       , component_property="value"),
-    prevent_initial_call=True
-)
-def update_daq_ini_params(
-                    cfg_rx_channels,cfg_daq_buffer_size,cfg_sample_rate,en_noise_source_ctr,                    
-                    en_squelch_mode,cfg_squelch_init_th,cfg_cpi_size,cfg_decimation_ratio,
-                    cfg_fir_bw,cfg_fir_tap_size,cfg_fir_window,en_filter_reset,cfg_corr_size,
-                    cfg_std_ch_ind,en_iq_cal,cfg_gain_lock,en_req_track_lock_intervention,
-                    cfg_cal_track_mode,cfg_amplitude_cal_mode,cfg_cal_frame_interval,
-                    cfg_cal_frame_burst_size, cfg_amplitude_tolerance,cfg_phase_tolerance,
-                    cfg_max_sync_fails):
-    # TODO: Use disctionarry instead of parameter list
-    param_list = []
-    param_list.append("Custom")
-    param_list.append(cfg_rx_channels)
-    param_list.append(cfg_daq_buffer_size)
-    param_list.append(int(cfg_sample_rate*10**6))
-    if en_noise_source_ctr is not None and len(en_noise_source_ctr):
-        param_list.append(1)
-    else:
-        param_list.append(0)    
-    if en_squelch_mode is not None and len(en_squelch_mode):
-        param_list.append(1)
-    else:
-        param_list.append(0)        
-    param_list.append(cfg_squelch_init_th)
-    param_list.append(cfg_cpi_size)
-    param_list.append(cfg_decimation_ratio)
-    param_list.append(cfg_fir_bw)
-    param_list.append(cfg_fir_tap_size)
-    param_list.append(cfg_fir_window)
-    if en_filter_reset is not None and len(en_filter_reset):
-        param_list.append(1)
-    else:
-        param_list.append(0)     
-    param_list.append(cfg_corr_size)
-    param_list.append(cfg_std_ch_ind)
-    if en_iq_cal is not None and len(en_iq_cal):
-        param_list.append(1)
-    else:
-        param_list.append(0) 
-    param_list.append(cfg_gain_lock)
-    if en_req_track_lock_intervention is not None and len(en_req_track_lock_intervention):
-        param_list.append(1)
-    else:
-        param_list.append(0) 
-    param_list.append(cfg_cal_track_mode)
-    param_list.append(cfg_amplitude_cal_mode)
-    param_list.append(cfg_cal_frame_interval)
-    param_list.append(cfg_cal_frame_burst_size)
-    param_list.append(cfg_amplitude_tolerance)
-    param_list.append(cfg_phase_tolerance)
-    param_list.append(cfg_max_sync_fails)
-    param_list.append(webInterface_inst.daq_ini_cfg_params[25]) # Preserve data interface information
-
-    webInterface_inst.daq_ini_cfg_params = param_list
-
-    ctx = dash.callback_context    
-    if ctx.triggered:
-        if len(ctx.triggered) ==1: # User manually changed one parameter          
-            webInterface_inst.tmp_daq_ini_cfg = "Custom"
-    return 0
-
-@app.callback(
-    Output(component_id="placeholder_recofnig_daq" , component_property="children"),
-    Input(component_id="btn_reconfig_daq_chain"    , component_property="n_clicks"),
-    prevent_initial_call=True
-)
-def reconfig_daq_chain(input_value):
-    
-    if input_value is None:
-        raise PreventUpdate
-
-    # TODO: Check data interface mode here !
-    """
-        Update DAQ Subsystem config file
-    """
-    config_res, config_err = write_config_file(webInterface_inst.daq_ini_cfg_params)
-    if config_res:
-        webInterface_inst.daq_cfg_ini_error = config_err[0]
-        return -1#,config_err[0],{"color":"red"}
-    else:    
-        logger.info("DAQ Subsystem configuration file edited")
-    
-    webInterface_inst.daq_restart = 1
-    """
-        Restart DAQ Subsystem
-    """
-    # Stop signal processing
-    webInterface_inst.stop_processing()   
-    time.sleep(2)
-    logger.debug("Signal processing stopped")
-
-    # Close control and IQ data interfaces
-    webInterface_inst.close_data_interfaces()
-    logger.debug("Data interfaces are closed")
-
-    os.chdir(daq_subsystem_path)
-
-    # Kill DAQ subsystem
-    daq_stop_script = subprocess.Popen(['bash', daq_stop_filename])#, stdout=subprocess.DEVNULL)
-    daq_stop_script.wait()
-    logger.debug("DAQ Subsystem halted")
-    
-    # Start DAQ subsystem
-    daq_start_script = subprocess.Popen(['bash', daq_start_filename])#, stdout=subprocess.DEVNULL)
-    daq_start_script.wait()
-    logger.debug("DAQ Subsystem restarted")
-    
-    os.chdir(root_path)
-
-    # Reinitialize receiver data interface
-    if webInterface_inst.module_receiver.init_data_iface() == -1:
-        logger.critical("Failed to restart the DAQ data interface")
-        webInterface_inst.daq_cfg_ini_error = "Failed to restart the DAQ data interface"
-        return -1
-    
-    # Restart signal processing
-    webInterface_inst.start_processing()
-    logger.debug("Signal processing started")
-    webInterface_inst.daq_restart = 0
-    
-    # Set local Squelch-DSP parameters
-    if webInterface_inst.daq_ini_cfg_params[5]: # Squelch is enabled
-        webInterface_inst.module_signal_processor.en_squelch = True                
-        webInterface_inst.module_receiver.daq_squelch_th_dB = round(20*np.log10(webInterface_inst.daq_ini_cfg_params[6]),1)
-        webInterface_inst.module_signal_processor.squelch_threshold = webInterface_inst.daq_ini_cfg_params[6]
-        # Note: There is no need to set the thresold in the DAQ Subsystem as it is configured from the ini-file.
-    else:  # Squelch is disabled
-        webInterface_inst.module_signal_processor.en_squelch = False 
-
-    webInterface_inst.daq_cfg_ini_error = ""
-    webInterface_inst.active_daq_ini_cfg = webInterface_inst.tmp_daq_ini_cfg
-        
-    return 0
-
-@app.callback(
-    Output("placeholder_update_dsp", "children"),
-    Output("ant_spacing_wavelength", "value"),
-    Output("ant_spacing_meter"     , "value"),
-    Output("ant_spacing_feet"      , "value"),
-    Output("ant_spacing_inch"      , "value"),  
-    Output("ambiguity_warning"     , "children"),
-    Output("en_fb_avg_check"       , "options"),
-    Input("placeholder_update_freq", "children"),
-    Input("en_spectrum_check"      , "value"),
-    Input("en_doa_check"           , "value"),
-    Input("doa_method"             , "value"),    
-    Input("en_fb_avg_check"        , "value"),
-    Input("ant_spacing_wavelength" , "value"),
-    Input("ant_spacing_meter"      , "value"),
-    Input("ant_spacing_feet"       , "value"),
-    Input("ant_spacing_inch"       , "value"),
-    Input("radio_ant_arrangement"  , "value"),
-    Input('doa_fig_type'           , 'value'),
-    Input('compass_ofset'          , 'value'),    
-    prevent_initial_call=True
-)
-def update_dsp_params(freq_update, en_spectrum, en_doa, doa_method,
-                      en_fb_avg, spacing_wavlength, spacing_meter, spacing_feet, spacing_inch,
-                      ant_arrangement, doa_fig_type, compass_ofset):
-    ctx = dash.callback_context
-<<<<<<< HEAD
-    logging.info("---> Inital inter element sapcing: {:.2f}".format(webInterface_inst.module_signal_processor.DOA_inter_elem_space))
-=======
-    logger.warning("Current value: {:.2f}".format(webInterface_inst.module_signal_processor.DOA_inter_elem_space))
->>>>>>> da695139
-    if ctx.triggered:
-        component_id = ctx.triggered[0]['prop_id'].split('.')[0]
-        wavelength= 300 / webInterface_inst.daq_center_freq
-        
-        if component_id   == "placeholder_update_freq": 
-            ant_spacing_meter = spacing_meter            
-        else:
-            ant_spacing_meter = wavelength * webInterface_inst.module_signal_processor.DOA_inter_elem_space
-        
-        logging.info("---> Ant spacing meter: {:.2f}".format(ant_spacing_meter))
-        logging.info("---> DAQ Center freq: {:.2f}".format(webInterface_inst.daq_center_freq))
-
-        if component_id   == "ant_spacing_meter":
-            ant_spacing_meter = spacing_meter
-        elif component_id == "ant_spacing_wavelength":
-            ant_spacing_meter = wavelength*spacing_wavlength
-        elif component_id == "ant_spacing_feet":
-            ant_spacing_meter = spacing_feet/3.2808399
-        elif component_id == "ant_spacing_inch":
-            ant_spacing_meter = spacing_inch/39.3700787
-        
-        
-
-        ant_spacing_meter = round(ant_spacing_meter, 3)
-        webInterface_inst.module_signal_processor.DOA_inter_elem_space = ant_spacing_meter / wavelength
-        ant_spacing_feet = round(ant_spacing_meter * 3.2808399,3)
-        ant_spacing_inch = round(ant_spacing_meter * 39.3700787,3)
-        ant_spacing_wavlength = round(ant_spacing_meter / wavelength,3)
-<<<<<<< HEAD
-        
-        logging.info("New inter element sapcing: {:.2f}".format(webInterface_inst.module_signal_processor.DOA_inter_elem_space))
-=======
-        logger.warning("DOA INTER-ELEMENT SPACING CHANGED- Update dsp params {:.2f}, cid:{:s}".format(webInterface_inst.module_signal_processor.DOA_inter_elem_space, component_id))
-    
->>>>>>> da695139
-
-    # Max phase diff and ambiguity warning and Spatial smoothing control    
-    if ant_arrangement == "ULA":
-        max_phase_diff = ant_spacing_meter / wavelength
-        smoothing_possibility = [{"label":"", "value": 1, "disabled": False}] # Disables the checkbox
-    elif ant_arrangement == "UCA":
-        UCA_ant_spacing = (np.sqrt(2)*ant_spacing_meter*np.sqrt(1-np.cos(np.deg2rad(360/webInterface_inst.module_signal_processor.channel_number))))
-        max_phase_diff = UCA_ant_spacing/wavelength
-        smoothing_possibility = [{"label":"", "value": 1, "disabled": True}] # Enables the checkbox
-    if max_phase_diff > 0.5:
-        ambiguity_warning= "Warning: DoA estimation is ambiguous, max phase difference:{:.1f}°".format(np.rad2deg(2*np.pi*max_phase_diff))
-    else:      
-        ambiguity_warning= ""
-
-    if en_spectrum is not None and len(en_spectrum):
-        logger.debug("Spectrum estimation enabled")
-        webInterface_inst.module_signal_processor.en_spectrum = True
-    else:
-        webInterface_inst.module_signal_processor.en_spectrum = False       
-    if en_doa is not None and len(en_doa):
-        logger.debug("DoA estimation enabled")
-        webInterface_inst.module_signal_processor.en_DOA_estimation = True
-    else:
-        webInterface_inst.module_signal_processor.en_DOA_estimation = False       
-    
-    webInterface_inst._doa_method=doa_method
-    webInterface_inst.config_doa_in_signal_processor()
-
-    if en_fb_avg is not None and len(en_fb_avg):
-        logger.debug("FB averaging enabled")
-        webInterface_inst.module_signal_processor.en_DOA_FB_avg   = True
-    else:
-        webInterface_inst.module_signal_processor.en_DOA_FB_avg   = False
-    
-    webInterface_inst.module_signal_processor.DOA_ant_alignment=ant_arrangement
-    webInterface_inst._doa_fig_type = doa_fig_type
-    webInterface_inst.compass_ofset = compass_ofset
-
-    return "", ant_spacing_wavlength, ant_spacing_meter, ant_spacing_feet, ant_spacing_inch, ambiguity_warning, smoothing_possibility
-
-@app.callback(Output("url"                     , "pathname"),
-              Input("en_advanced_daq_cfg"      , "value"),
-              Input("daq_cfg_files"            , "value"),
-              Input("placeholder_recofnig_daq" , "children"),
-              prevent_initial_call = True
-)
-def reload_cfg_page(en_advanced_daq_cfg, config_fname, dummy_0):    
-    ctx = dash.callback_context
-    if ctx.triggered:
-        component_id = ctx.triggered[0]['prop_id'].split('.')[0]        
-        if component_id   == "daq_cfg_files" and config_fname is not None:             
-            webInterface_inst.daq_ini_cfg_params = read_config_file(config_fname)
-            webInterface_inst.tmp_daq_ini_cfg = webInterface_inst.daq_ini_cfg_params[0]            
-        elif component_id == "en_advanced_daq_cfg":
-            if en_advanced_daq_cfg is not None and len(en_advanced_daq_cfg):    
-                webInterface_inst.en_advanced_daq_cfg = True
-            else:
-                webInterface_inst.en_advanced_daq_cfg = False
-    return "/config"
-
-@app.callback(Output("page-content"   , "children"),
-              Output("header_config"  ,"className"),  
-              Output("header_spectrum","className"),
-              Output("header_doa"     ,"className"),
-              [Input("url"            , "pathname")])
-def display_page(pathname):
-    if pathname == "/":
-        return generate_config_page_layout(webInterface_inst), "header_active", "header_inactive", "header_inactive"
-    elif pathname == "/config":
-        return generate_config_page_layout(webInterface_inst), "header_active", "header_inactive", "header_inactive" 
-    elif pathname == "/spectrum":
-        return spectrum_page_layout, "header_inactive", "header_active", "header_inactive"
-    elif pathname == "/doa":
-        return generate_doa_page_layout(webInterface_inst), "header_inactive", "header_inactive", "header_active"
-
-if __name__ == "__main__":    
-    # For Development only, otherwise use gunicorn    
-    # Debug mode does not work when the data interface is set to shared-memory "shmem"! 
-    app.run_server(debug=False, host="0.0.0.0")
-
-"""
-html.Div([
-    html.H2("System Logs"),
-    dcc.Textarea(
-        placeholder = "Enter a value...",
-        value = "System logs .. - Curently NOT used",
-        style = {"width": "100%", "background-color": "#000000", "color":"#02c93d"}
-    )
-], className="card")
-"""
+# KrakenSDR Signal Processor
+#
+# Copyright (C) 2018-2021  Carl Laufer, Tamás Pető
+#
+# This program is free software: you can redistribute it and/or modify
+# it under the terms of the GNU General Public License as published by
+# the Free Software Foundation, either version 3 of the License, or
+# any later version.
+#
+# This program is distributed in the hope that it will be useful,
+# but WITHOUT ANY WARRANTY; without even the implied warranty of
+# MERCHANTABILITY or FITNESS FOR A PARTICULAR PURPOSE.  See the
+# GNU General Public License for more details.
+#
+# You should have received a copy of the GNU General Public License
+# along with this program.  If not, see <https://www.gnu.org/licenses/>.
+#
+#
+# - coding: utf-8 -*-
+
+# Import built-in modules
+import logging
+import os
+import sys
+import queue 
+import time
+import subprocess
+
+# Import third-party modules
+import dash
+import dash_core_components as dcc
+import dash_html_components as html
+from dash.exceptions import PreventUpdate
+from dash.dash import no_update
+from dash.dependencies import Input, Output, State
+import plotly.graph_objects as go
+import plotly.express as px
+import numpy as np
+from configparser import ConfigParser
+
+# Import Kraken SDR modules
+current_path          = os.path.dirname(os.path.realpath(__file__))
+root_path             = os.path.dirname(os.path.dirname(current_path))
+receiver_path         = os.path.join(root_path, "_receiver")
+signal_processor_path = os.path.join(root_path, "_signal_processing")
+ui_path               = os.path.join(root_path, "_UI")
+
+sys.path.insert(0, receiver_path)
+sys.path.insert(0, signal_processor_path)
+sys.path.insert(0, ui_path)
+
+daq_subsystem_path    = os.path.join(
+                            os.path.join(os.path.dirname(root_path), 
+                            "heimdall_daq_fw"), 
+                        "Firmware")
+daq_preconfigs_path   = os.path.join(
+                            os.path.join(os.path.dirname(root_path), 
+                            "heimdall_daq_fw"), 
+                        "config_files")
+daq_config_filename   = os.path.join(daq_subsystem_path, "daq_chain_config.ini")
+daq_stop_filename     = "daq_stop.sh"
+#daq_start_filename    = "daq_start_sm.sh"
+daq_start_filename    = "daq_synthetic_start.sh"
+sys.path.insert(0, daq_subsystem_path)
+
+import ini_checker
+import save_settings as settings
+from krakenSDR_receiver import ReceiverRTLSDR
+from krakenSDR_signal_processor import SignalProcessor
+
+import tooltips
+
+class webInterface():
+
+    def __init__(self):
+        self.user_interface = None       
+        
+        self.logger = logging.getLogger(__name__)
+        self.logger.setLevel(settings.logging_level*10)
+        self.logger.info("Inititalizing web interface ")
+        if not settings.settings_found:
+            self.logger.warning("Web Interface settings file is not found!")
+        
+        #############################################
+        #  Initialize and Configure Kraken modules  #
+        #############################################
+
+        # Web interface internal 
+        self.disable_tooltips = settings.disable_tooltips
+        self.page_update_rate = 1     
+        self._avg_win_size = 10
+        self._update_rate_arr = None
+        self._doa_method   = settings.doa_method_dict[settings.doa_method]
+        self._doa_fig_type = settings.doa_fig_type_dict[settings.doa_fig_type]
+
+        self.sp_data_que = queue.Queue(1) # Que to communicate with the signal processing module
+        self.rx_data_que = queue.Queue(1) # Que to communicate with the receiver modules
+
+        # Instantiate and configure Kraken SDR modules
+        self.module_receiver = ReceiverRTLSDR(data_que=self.rx_data_que, data_interface=settings.data_interface, logging_level=settings.logging_level*10)
+        self.module_receiver.daq_center_freq   = settings.center_freq*10**6
+        self.module_receiver.daq_rx_gain       = settings.uniform_gain
+        self.module_receiver.daq_squelch_th_dB = settings.squelch_threshold_dB
+        self.module_receiver.rec_ip_addr       = settings.default_ip
+
+        self.module_signal_processor = SignalProcessor(data_que=self.sp_data_que, module_receiver=self.module_receiver)
+        self.module_signal_processor.en_spectrum          = settings.en_spectrum
+        self.module_signal_processor.DOA_ant_alignment    = settings.ant_arrangement
+        self.module_signal_processor.DOA_inter_elem_space = settings.ant_spacing 
+        self.module_signal_processor.en_DOA_estimation    = settings.en_doa
+        self.module_signal_processor.en_DOA_FB_avg        = settings.en_fbavg
+        self.module_signal_processor.en_squelch           = settings.en_squelch
+        self.config_doa_in_signal_processor()
+        self.module_signal_processor.start()
+        self.logger.warning("inital DOA space: {:.2f}".format(settings.ant_spacing))
+
+        #############################################
+        #       UI Status and Config variables      #
+        #############################################
+
+        # DAQ Subsystem status parameters
+        self.daq_conn_status       = 0
+        self.daq_cfg_iface_status  = 0 # 0- ready, 1-busy        
+        self.daq_restart           = 0 # 1-restarting
+        self.daq_update_rate       = 0
+        self.daq_frame_sync        = 1 # Active low
+        self.daq_frame_index       = 0
+        self.daq_frame_type        = "-"
+        self.daq_power_level       = 0
+        self.daq_sample_delay_sync = 0
+        self.daq_iq_sync           = 0
+        self.daq_noise_source_state= 0
+        self.daq_center_freq       = 100
+        self.daq_adc_fs            = "-"
+        self.daq_fs                = "-"
+        self.daq_cpi               = "-"
+        self.daq_if_gains          ="[,,,,]"
+        self.en_advanced_daq_cfg   = settings.en_advanced_daq_cfg 
+        self.daq_ini_cfg_params    = read_config_file()
+        self.active_daq_ini_cfg    = "Default" # Holds the string identifier of the actively loaded DAQ ini configuration
+        self.tmp_daq_ini_cfg       = "Default"
+        self.daq_cfg_ini_error     = ""
+
+        # DSP Processing Parameters and Results  
+        self.spectrum              = None
+        self.doa_thetas            = None
+        self.doa_results           = []
+        self.doa_labels            = []
+        self.doas                  = [] # Final measured DoAs [deg]
+        self.doa_confidences       = []
+        self.compass_ofset         = settings.compass_offset
+
+        self.max_amplitude         = 0 # Used to help setting the threshold level of the squelch
+        self.avg_powers            = []
+        self.logger.info("Web interface object initialized")        
+        
+        if self.daq_ini_cfg_params is not None: 
+            self.logger.info("Config file found and read succesfully")        
+            
+            # Set initial Squelch parameters based on the content of the active config file
+            if self.daq_ini_cfg_params[5]: # Squelch is enabled
+                self.module_signal_processor.en_squelch = True                
+                self.module_receiver.daq_squelch_th_dB = round(20*np.log10(self.daq_ini_cfg_params[6]),1)
+                self.module_signal_processor.squelch_threshold = self.daq_ini_cfg_params[6]
+                # Note: There is no need to set the thresold in the DAQ Subsystem as it is configured from the ini-file.
+            else:  # Squelch is disabled
+                self.module_signal_processor.en_squelch = False 
+                
+
+    def save_configuration(self):
+        data = {}
+
+        # DAQ Configuration
+        data["center_freq"]    = self.module_receiver.daq_center_freq/10**6
+        data["uniform_gain"]   = self.module_receiver.daq_rx_gain
+        data["data_interface"] = settings.data_interface
+        data["default_ip"]     = settings.default_ip
+        
+        # DOA Estimation
+        data["en_doa"]          = self.module_signal_processor.en_DOA_estimation
+        data["ant_arrangement"] = self.module_signal_processor.DOA_ant_alignment
+        data["ant_spacing"]     = self.module_signal_processor.DOA_inter_elem_space
+        doa_method = "MUSIC"
+        for key, val in (settings.doa_method_dict).items(): 
+            if val == self._doa_method:
+                doa_method = key    
+        data["doa_method"]      = doa_method
+        data["en_fbavg"]        = self.module_signal_processor.en_DOA_FB_avg
+        data["compass_offset"]  = self.compass_ofset
+        doa_fig_type = "Linear plot"
+        for key, val in (settings.doa_fig_type_dict).items(): 
+            if val == self._doa_fig_type:
+                doa_fig_type = key                
+
+        data["doa_fig_type"]    = doa_fig_type
+        
+        # DSP misc
+        data["en_spectrum"]           = self.module_signal_processor.en_spectrum
+        data["en_squelch"]            = self.module_signal_processor.en_squelch
+        data["squelch_threshold_dB"]  = self.module_receiver.daq_squelch_th_dB
+
+        # Web Interface
+        data["en_hw_check"]         = settings.en_hw_check
+        data["en_advanced_daq_cfg"] = int(self.en_advanced_daq_cfg)
+        data["logging_level"]       = settings.logging_level
+        data["disable_tooltips"]    = settings.disable_tooltips
+
+        settings.write(data)
+    def start_processing(self):
+        """
+            Starts data processing
+
+            Parameters:
+            -----------
+            :param: ip_addr: Ip address of the DAQ Subsystem
+
+            :type ip_addr : string e.g.:"127.0.0.1"
+        """
+        self.logger.info("Start processing request")
+        self.first_frame = 1
+        #self.module_receiver.rec_ip_addr = "0.0.0.0" 
+        self.module_signal_processor.run_processing=True 
+    def stop_processing(self):
+        self.module_signal_processor.run_processing=False      
+    def close_data_interfaces(self):
+        self.module_receiver.eth_close()
+    def close(self):
+        pass
+    def config_doa_in_signal_processor(self):
+        if self._doa_method == 0:
+            self.module_signal_processor.en_DOA_Bartlett = True
+            self.module_signal_processor.en_DOA_Capon    = False
+            self.module_signal_processor.en_DOA_MEM      = False
+            self.module_signal_processor.en_DOA_MUSIC    = False
+        elif self._doa_method == 1:
+            self.module_signal_processor.en_DOA_Bartlett = False
+            self.module_signal_processor.en_DOA_Capon    = True
+            self.module_signal_processor.en_DOA_MEM      = False
+            self.module_signal_processor.en_DOA_MUSIC    = False
+        elif self._doa_method == 2:
+            self.module_signal_processor.en_DOA_Bartlett = False
+            self.module_signal_processor.en_DOA_Capon    = False
+            self.module_signal_processor.en_DOA_MEM      = True
+            self.module_signal_processor.en_DOA_MUSIC    = False
+        elif self._doa_method == 3:
+            self.module_signal_processor.en_DOA_Bartlett = False
+            self.module_signal_processor.en_DOA_Capon    = False
+            self.module_signal_processor.en_DOA_MEM      = False
+            self.module_signal_processor.en_DOA_MUSIC    = True
+    def config_squelch_value(self, squelch_threshold_dB):
+        """
+            Configures the squelch thresold both on the DAQ side and 
+            on the local DoA DSP side.
+        """        
+        self.daq_cfg_iface_status = 1
+        self.module_signal_processor.squelch_threshold = 10**(squelch_threshold_dB/20)
+        self.module_receiver.set_squelch_threshold(squelch_threshold_dB)
+        logger.info("Updating receiver parameters")
+        logger.info("Squelch threshold : {:f} dB".format(squelch_threshold_dB))
+    def config_daq_rf(self, f0, gain):
+        """
+            Configures the RF parameters in the DAQ module
+        """
+        self.daq_cfg_iface_status = 1
+        self.module_receiver.set_center_freq(int(f0*10**6))
+        self.module_receiver.set_if_gain(gain)
+        
+        logger.info("Updating receiver parameters")
+        logger.info("Center frequency: {:f} MHz".format(f0))
+        logger.info("Gain: {:f} dB".format(gain))
+
+def read_config_file(config_fname=daq_config_filename):
+    parser = ConfigParser()
+    found = parser.read([config_fname])
+    param_list = []
+    if not found:            
+        return None
+    param_list.append(parser.get('meta', 'config_name'))
+
+    param_list.append(parser.getint('hw', 'num_ch'))
+
+    param_list.append(parser.getint('daq','daq_buffer_size'))
+    param_list.append(parser.getint('daq','sample_rate'))
+    param_list.append(parser.getint('daq','en_noise_source_ctr'))
+
+    param_list.append(parser.getint('squelch','en_squelch'))
+    param_list.append(parser.getfloat('squelch','amplitude_threshold'))
+
+    param_list.append(parser.getint('pre_processing', 'cpi_size'))
+    param_list.append(parser.getint('pre_processing', 'decimation_ratio'))
+    param_list.append(parser.getfloat('pre_processing', 'fir_relative_bandwidth'))
+    param_list.append(parser.getint('pre_processing', 'fir_tap_size'))
+    param_list.append(parser.get('pre_processing','fir_window'))
+    param_list.append(parser.getint('pre_processing','en_filter_reset'))
+
+    param_list.append(parser.getint('calibration','corr_size'))
+    param_list.append(parser.getint('calibration','std_ch_ind'))
+    param_list.append(parser.getint('calibration','en_iq_cal'))
+    param_list.append(parser.getint('calibration','gain_lock_interval'))
+    param_list.append(parser.getint('calibration','require_track_lock_intervention'))
+    param_list.append(parser.getint('calibration','cal_track_mode'))
+    param_list.append(parser.get('calibration','amplitude_cal_mode'))
+    param_list.append(parser.getint('calibration','cal_frame_interval'))
+    param_list.append(parser.getint('calibration','cal_frame_burst_size'))
+    param_list.append(parser.getint('calibration','amplitude_tolerance'))
+    param_list.append(parser.getint('calibration','phase_tolerance'))
+    param_list.append(parser.getint('calibration','maximum_sync_fails'))
+
+    param_list.append(parser.get('data_interface','out_data_iface_type'))   
+
+    return param_list
+   
+def write_config_file(param_list):
+    logger.info("Write config file: {0}".format(param_list))
+    parser = ConfigParser()
+    found = parser.read([daq_config_filename])
+    if not found:            
+        return -1
+    
+    parser['meta']['config_name']=str(param_list[0])
+
+    parser['hw']['num_ch']=str(param_list[1])
+
+    parser['daq']['daq_buffer_size']=str(param_list[2])
+    parser['daq']['sample_rate']=str(param_list[3])
+    parser['daq']['en_noise_source_ctr']=str(param_list[4])
+
+    parser['squelch']['en_squelch']=str(param_list[5])
+    parser['squelch']['amplitude_threshold']=str(param_list[6])
+
+    parser['pre_processing']['cpi_size']=str(param_list[7])
+    parser['pre_processing']['decimation_ratio']=str(param_list[8])
+    parser['pre_processing']['fir_relative_bandwidth']=str(param_list[9])
+    parser['pre_processing']['fir_tap_size']=str(param_list[10])
+    parser['pre_processing']['fir_window']=str(param_list[11])
+    parser['pre_processing']['en_filter_reset']=str(param_list[12])
+
+    parser['calibration']['corr_size']=str(param_list[13])
+    parser['calibration']['std_ch_ind']=str(param_list[14])
+    parser['calibration']['en_iq_cal']=str(param_list[15])
+    parser['calibration']['gain_lock_interval']=str(param_list[16])
+    parser['calibration']['require_track_lock_intervention']=str(param_list[17])
+    parser['calibration']['cal_track_mode']=str(param_list[18])
+    parser['calibration']['amplitude_cal_mode']=str(param_list[19])
+    parser['calibration']['cal_frame_interval']=str(param_list[20])
+    parser['calibration']['cal_frame_burst_size']=str(param_list[21])
+    parser['calibration']['amplitude_tolerance']=str(param_list[22])
+    parser['calibration']['phase_tolerance']=str(param_list[23])
+    parser['calibration']['maximum_sync_fails']=str(param_list[24])
+
+    ini_parameters = parser._sections
+    error_list = ini_checker.check_ini(ini_parameters, settings.en_hw_check)
+    if len(error_list):
+        for e in error_list:
+            logger.error(e)
+        return -1, error_list
+    else:
+        with open(daq_config_filename, 'w') as configfile:
+            parser.write(configfile)
+        return 0,[]
+
+def get_preconfigs(config_files_path):
+    parser = ConfigParser()
+    preconfigs = []
+    for root, dirs, files in os.walk(config_files_path):
+        if len(files):
+            config_file_path = os.path.join(root, files[0])
+            parser.read([config_file_path])
+            parameters = parser._sections
+            preconfigs.append([config_file_path, parameters['meta']['config_name']])
+    return preconfigs
+#############################################
+#       Prepare component dependencies      #
+#############################################
+
+trace_colors = px.colors.qualitative.Plotly
+trace_colors[3] = 'rgb(255,255,51)'
+valid_fir_windows = ['boxcar', 'triang', 'blackman', 'hamming', 'hann', 'bartlett', 'flattop', 'parzen' , 'bohman', 'blackmanharris', 'nuttall', 'barthann'] 
+valid_sample_rates = [0.25, 0.900001, 1.024, 1.4, 1.8, 1.92, 2.048, 2.4, 2.56]
+valid_daq_buffer_sizes = (2**np.arange(10,21,1)).tolist()
+calibration_tack_modes = [['No tracking',0] , ['Periodic tracking',2]]
+doa_trace_colors =	{
+  "DoA Bartlett": "#00B5F7",
+  "DoA Capon"   : "rgb(226,26,28)",
+  "DoA MEM"     : "#1CA71C",
+  "DoA MUSIC"   : "rgb(257,233,111)"
+}
+figure_font_size = 20
+
+y=np.random.normal(0,1,2**10)
+x=np.arange(2**10)
+
+fig_layout = go.Layout(
+        paper_bgcolor='rgba(0,0,0,0)',
+        plot_bgcolor='rgba(0,0,0,0)', 
+        template='plotly_dark',
+        showlegend=True    
+    )
+fig_dummy = go.Figure(layout=fig_layout)
+fig_dummy.add_trace(go.Scatter(x=x, y=y, name = "Avg spectrum"))
+fig_dummy.update_xaxes(title_text="Frequency [MHz]")
+fig_dummy.update_yaxes(title_text="Amplitude [dB]")   
+
+option = [{"label":"", "value": 1}]
+
+#############################################
+#          Prepare Dash application         #
+############################################
+logging.basicConfig(level=settings.logging_level*10)
+logger = logging.getLogger(__name__)        
+webInterface_inst = webInterface()
+app = dash.Dash(__name__, suppress_callback_exceptions=True)
+server = app.server
+# app_log = logger.getLogger('werkzeug')
+# app_log.setLevel(settings.logging_level*10)
+# app_log.setLevel(30) # TODO: Only during dev time
+
+app.layout = html.Div([
+    dcc.Location(id='url', children='/config',refresh=False),
+
+    html.Div([html.H1('Kraken SDR - Direction of Arrival Estimation')], style={"text-align": "center"}, className="main_title"),
+    html.Div([html.A("Configuration", className="header_active"   , id="header_config"  ,href="/config"),
+            html.A("Spectrum"       , className="header_inactive" , id="header_spectrum",href="/spectrum"),   
+            html.A("DoA Estimation" , className="header_inactive" , id="header_doa"     ,href="/doa"),
+            ], className="header"),
+    html.Div([html.Div([html.Button('Start Processing', id='btn-start_proc', className="btn_start", n_clicks=0)], className="ctr_toolbar_item"),
+              html.Div([html.Button('Stop Processing', id='btn-stop_proc', className="btn_stop", n_clicks=0)], className="ctr_toolbar_item"),
+              html.Div([html.Button('Save Configuration', id='btn-save_cfg', className="btn_save_cfg", n_clicks=0)], className="ctr_toolbar_item")
+            ], className="ctr_toolbar"),
+
+    dcc.Interval(
+        id='interval-component',
+        interval=500, # in milliseconds
+        n_intervals=0
+    ),
+    html.Div(id="placeholder_start"                , style={"display":"none"}),
+    html.Div(id="placeholder_stop"                 , style={"display":"none"}),
+    html.Div(id="placeholder_save"                 , style={"display":"none"}),
+    html.Div(id="placeholder_update_rx"            , style={"display":"none"}),
+    html.Div(id="placeholder_recofnig_daq"         , style={"display":"none"}),
+    html.Div(id="placeholder_update_daq_ini_params", style={"display":"none"}),
+    html.Div(id="placeholder_update_freq"          , style={"display":"none"}),
+    html.Div(id="placeholder_update_dsp"           , style={"display":"none"}),
+    html.Div(id="placeholder_update_squelch"       , style={"display":"none"}),
+    html.Div(id="placeholder_config_page_upd"      , style={"display":"none"}),
+    html.Div(id="placeholder_spectrum_page_upd"    , style={"display":"none"}),
+    html.Div(id="placeholder_doa_page_upd"         , style={"display":"none"}),
+
+    html.Div(id='page-content')
+])
+def generate_config_page_layout(webInterface_inst):    
+    # Read DAQ config file
+    daq_cfg_params = webInterface_inst.daq_ini_cfg_params    
+    
+    if daq_cfg_params is not None:
+        en_noise_src_values       =[1] if daq_cfg_params[4]  else []
+        en_squelch_values         =[1] if daq_cfg_params[5]  else []
+        en_filter_rst_values      =[1] if daq_cfg_params[12] else []
+        en_iq_cal_values          =[1] if daq_cfg_params[15] else []
+        en_req_track_lock_values  =[1] if daq_cfg_params[17] else []
+
+        #daq_data_iface_type       = daq_cfg_params[25]
+    
+        # Read available preconfig files
+        preconfigs = get_preconfigs(daq_preconfigs_path)
+
+    en_spectrum_values    =[1] if webInterface_inst.module_signal_processor.en_spectrum       else []
+    en_doa_values         =[1] if webInterface_inst.module_signal_processor.en_DOA_estimation else []
+    en_fb_avg_values      =[1] if webInterface_inst.module_signal_processor.en_DOA_FB_avg     else []    
+    en_dsp_squelch_values =[1] if webInterface_inst.module_signal_processor.en_squelch        else []
+    
+    en_advanced_daq_cfg   =[1] if webInterface_inst.en_advanced_daq_cfg                       else []
+    # Calulcate spacings
+    wavelength= 300 / webInterface_inst.daq_center_freq
+    
+    ant_spacing_wavelength = webInterface_inst.module_signal_processor.DOA_inter_elem_space
+    ant_spacing_meter = wavelength * ant_spacing_wavelength
+    ant_spacing_feet  = ant_spacing_meter*3.2808399
+    ant_spacing_inch  = ant_spacing_meter*39.3700787
+    
+    #-----------------------------
+    #   DAQ Configuration Card
+    #-----------------------------
+    # -- > Main Card Layout < --
+    daq_config_card_list = \
+    [
+        html.H2("RF Receiver Configuration", id="init_title_c"),
+        html.Div([
+                html.Div("Center Frequency [MHz]", className="field-label"),                                         
+                dcc.Input(id='daq_center_freq', value=webInterface_inst.module_receiver.daq_center_freq/10**6, type='number', debounce=True, className="field-body")
+                ], className="field"),
+        html.Div([
+                html.Div("Receiver gain", className="field-label"), 
+                dcc.Dropdown(id='daq_rx_gain',
+                        options=[
+                            {'label': '0 dB',    'value': 0},
+                            {'label': '0.9 dB',  'value': 0.9}, 
+                            {'label': '1.4 dB',  'value': 1.4},
+                            {'label': '2.7 dB',  'value': 2.7},
+                            {'label': '3.7 dB',  'value': 3.7},
+                            {'label': '7.7 dB',  'value': 7.7},
+                            {'label': '8.7 dB',  'value': 8.7},
+                            {'label': '12.5 dB', 'value': 12.5},
+                            {'label': '14.4 dB', 'value': 14.4},
+                            {'label': '15.7 dB', 'value': 15.7},
+                            {'label': '16.6 dB', 'value': 16.6},
+                            {'label': '19.7 dB', 'value': 19.7},
+                            {'label': '20.7 dB', 'value': 20.7},
+                            {'label': '22.9 dB', 'value': 22.9},
+                            {'label': '25.4 dB', 'value': 25.4},
+                            {'label': '28.0 dB', 'value': 28.0},
+                            {'label': '29.7 dB', 'value': 29.7},
+                            {'label': '32.8 dB', 'value': 32.8},
+                            {'label': '33.8 dB', 'value': 33.8},
+                            {'label': '36.4 dB', 'value': 36.4},
+                            {'label': '37.2 dB', 'value': 37.2},
+                            {'label': '38.6 dB', 'value': 38.6},
+                            {'label': '40.2 dB', 'value': 40.2},
+                            {'label': '42.1 dB', 'value': 42.1},
+                            {'label': '43.4 dB', 'value': 43.4},
+                            {'label': '43.9 dB', 'value': 43.9},
+                            {'label': '44.5 dB', 'value': 44.5},
+                            {'label': '48.0 dB', 'value': 48.0},
+                            {'label': '49.6 dB', 'value': 49.6},
+                            ],
+                    value=webInterface_inst.module_receiver.daq_rx_gain, className="field-body")
+                ], className="field"),
+        html.Div([
+            html.Button('Update Receiver Parameters', id='btn-update_rx_param', className="btn"),
+        ], className="field"),
+        html.Div([
+            html.Div("Preconfiguration:", className="field-label"), 
+            dcc.Dropdown(id='daq_cfg_files',
+                    options=[
+                        {'label': str(i[1]), 'value': i[0]} for i in preconfigs
+                    ],            
+            clearable=False, 
+            placeholder="Select configuration file",
+            persistence=True,
+            style={"display":"inline-block", "width": "400px"},
+            className="field-body"),
+        ], className="field"),
+        html.Div([
+            html.Div("Active configuration: "+webInterface_inst.active_daq_ini_cfg, id="active_daq_ini_cfg", className="field-label"),
+        ], className="field"),
+        html.Div([
+            html.Button('Reconfigure & Restart DAQ chain', id='btn_reconfig_daq_chain', className="btn"),
+        ], className="field"),
+        html.Div([
+                html.Div(webInterface_inst.daq_cfg_ini_error , id="daq_ini_check", className="field-label", style={"color":"red"}),
+        ], className="field"),
+        html.Div([html.Div("Advanced DAQ Configuration", id="label_en_advanced_daq_cfg"     , className="field-label"),
+                dcc.Checklist(options=option     , id="en_advanced_daq_cfg"     , className="field-body", value=en_advanced_daq_cfg),
+        ], className="field"),        
+    ]
+    
+    # --> Optional DAQ Subsystem reconfiguration fields <--   
+    if len(en_advanced_daq_cfg):
+        if daq_cfg_params is not None:
+            daq_subsystem_reconfiguration_options = [ \
+                html.H2("DAQ Subsystem Reconfiguration", id="init_title_reconfig"),
+                html.H3("HW", id="cfg_group_hw"),
+                html.Div([
+                        html.Div("Rx channels:", className="field-label"),                                         
+                        dcc.Input(id='cfg_rx_channels', value=daq_cfg_params[1], type='number', debounce=False, className="field-body")
+                ], className="field"),
+                html.H3("DAQ", id="cfg_group_daq"),
+                html.Div([
+                        html.Div("DAQ buffer size:", className="field-label", id="label_daq_buffer_size"),                                                                 
+                        dcc.Dropdown(id='cfg_daq_buffer_size',
+                                    options=[
+                                            {'label': i, 'value': i} for i in valid_daq_buffer_sizes
+                                    ],
+                                    value=daq_cfg_params[2], style={"display":"inline-block"},className="field-body"),
+                ], className="field"),
+                html.Div([
+                    html.Div("Sample rate [MHz]:", className="field-label", id="label_sample_rate"),
+                    dcc.Dropdown(id='cfg_sample_rate',
+                            options=[
+                                {'label': i, 'value': i} for i in valid_sample_rates                                
+                                ],
+                        value=daq_cfg_params[3]/10**6, style={"display":"inline-block"},className="field-body")
+                ], className="field"),
+                html.Div([
+                        html.Div("Enable noise source control:", className="field-label", id="label_en_noise_source_ctr"),                                         
+                        dcc.Checklist(options=option     , id="en_noise_source_ctr"   , className="field-body", value=en_noise_src_values),
+                ], className="field"),
+                html.H3("Squelch"),
+                html.Div([
+                        html.Div("Enable Squelch mode:", className="field-label", id="label_en_squelch"),                                                                 
+                        dcc.Checklist(options=option     , id="en_squelch_mode"   , className="field-body", value=en_squelch_values),
+                ], className="field"),
+                html.Div([
+                        html.Div("Initial threshold:", className="field-label", id="label_squelch_init_threshold"),                                         
+                        dcc.Input(id='cfg_squelch_init_th', value=daq_cfg_params[6], type='number', debounce=False, className="field-body")
+                ], className="field"),
+                html.H3("Pre Processing"),
+                html.Div([
+                        html.Div("CPI size [sample]:", className="field-label", id="label_cpi_size"),                                         
+                        dcc.Input(id='cfg_cpi_size', value=daq_cfg_params[7], type='number', debounce=False, className="field-body")
+                ], className="field"),
+                html.Div([
+                        html.Div("Decimation ratio:", className="field-label", id="label_decimation_ratio"),                                         
+                        dcc.Input(id='cfg_decimation_ratio', value=daq_cfg_params[8], type='number', debounce=False, className="field-body")
+                ], className="field"),
+                html.Div([
+                        html.Div("FIR relative bandwidth:", className="field-label", id="label_fir_relative_bw"),                                         
+                        dcc.Input(id='cfg_fir_bw', value=daq_cfg_params[9], type='number', debounce=False, className="field-body")
+                ], className="field"),
+                html.Div([
+                        html.Div("FIR tap size:", className="field-label", id="label_fir_tap_size"),                                         
+                        dcc.Input(id='cfg_fir_tap_size', value=daq_cfg_params[10], type='number', debounce=False, className="field-body")
+                ], className="field"),
+                html.Div([
+                    html.Div("FIR window:", className="field-label", id="label_fir_window"),
+                    dcc.Dropdown(id='cfg_fir_window',
+                            options=[
+                                {'label': i, 'value': i} for i in valid_fir_windows                                
+                                ],
+                        value=daq_cfg_params[11], style={"display":"inline-block"},className="field-body")
+                ], className="field"),
+                html.Div([
+                        html.Div("Enable filter reset:", className="field-label", id="label_en_filter_reset"),                                         
+                        dcc.Checklist(options=option     , id="en_filter_reset"   , className="field-body", value=en_filter_rst_values),
+                ], className="field"),
+                html.H3("Calibration"),
+                html.Div([
+                        html.Div("Correlation size [sample]:", className="field-label", id="label_correlation_size"),
+                        dcc.Input(id='cfg_corr_size', value=daq_cfg_params[13], type='number', debounce=False, className="field-body")
+                ], className="field"),
+                html.Div([
+                        html.Div("Standard channel index:", className="field-label", id="label_std_ch_index"),                                         
+                        dcc.Input(id='cfg_std_ch_ind', value=daq_cfg_params[14], type='number', debounce=False, className="field-body")
+                ], className="field"),
+                html.Div([
+                        html.Div("Enable IQ calibration:", className="field-label", id="label_en_iq_calibration"),                                         
+                        dcc.Checklist(options=option     , id="en_iq_cal"   , className="field-body", value=en_iq_cal_values),
+                ], className="field"),
+                html.Div([
+                        html.Div("Gain lock interval [frame]:", className="field-label", id="label_gain_lock_interval"),                                         
+                        dcc.Input(id='cfg_gain_lock', value=daq_cfg_params[16], type='number', debounce=False, className="field-body")
+                ], className="field"),
+                html.Div([
+                        html.Div("Require track lock intervention:", className="field-label", id="label_require_track_lock"),                                         
+                        dcc.Checklist(options=option     , id="en_req_track_lock_intervention"   , className="field-body", value=en_req_track_lock_values),
+                ], className="field"),
+                html.Div([
+                        html.Div("Calibration track mode:", className="field-label", id="label_calibration_track_mode"),                  
+                        dcc.Dropdown(id='cfg_cal_track_mode',
+                                    options=[
+                                            {'label': i[0], 'value': i[1]} for i in calibration_tack_modes
+                                    ],
+                                    value=daq_cfg_params[18], style={"display":"inline-block"},className="field-body"),                                        
+                ], className="field"),
+                html.Div([
+                        html.Div("Amplitude calibration mode :", className="field-label", id="label_amplitude_calibration_mode"),                  
+                        dcc.Dropdown(id='cfg_amplitude_cal_mode',
+                                    options=[
+                                            {'label': 'default', 'value': 'default'},
+                                            {'label': 'disabled', 'value': 'disabled'},
+                                            {'label': 'channel_power', 'value': 'channel_power'}
+                                    ],
+                                    value=daq_cfg_params[19], style={"display":"inline-block"},className="field-body"),                                        
+                ], className="field"),
+                html.Div([
+                        html.Div("Calibration frame interval:", className="field-label", id="label_calibration_frame_interval"),                                         
+                        dcc.Input(id='cfg_cal_frame_interval', value=daq_cfg_params[20], type='number', debounce=False, className="field-body")
+                ], className="field"),
+                html.Div([
+                        html.Div("Calibration frame burst size:", className="field-label", id="label_calibration_frame_burst_size"),                                         
+                        dcc.Input(id='cfg_cal_frame_burst_size', value=daq_cfg_params[21], type='number', debounce=False, className="field-body")
+                ], className="field"),
+                html.Div([
+                        html.Div("Amplitude tolerance [dB]:", className="field-label", id="label_amplitude_tolerance"),                                         
+                        dcc.Input(id='cfg_amplitude_tolerance', value=daq_cfg_params[22], type='number', debounce=False, className="field-body")
+                ], className="field"),
+                html.Div([
+                        html.Div("Phase tolerance [deg]:", className="field-label", id="label_phase_tolerance"),                                         
+                        dcc.Input(id='cfg_phase_tolerance', value=daq_cfg_params[23], type='number', debounce=False, className="field-body")
+                ], className="field"),
+                html.Div([
+                        html.Div("Maximum sync fails:", className="field-label", id="label_max_sync_fails"),                                         
+                        dcc.Input(id='cfg_max_sync_fails', value=daq_cfg_params[24], type='number', debounce=False, className="field-body")
+                ], className="field"),
+            ]
+            for i in range(len(daq_subsystem_reconfiguration_options)):
+                daq_config_card_list.append(daq_subsystem_reconfiguration_options[i])
+        else:
+            daq_config_card_list.append(html.H2("DAQ Subsystem Reconfiguration", id="init_title_reconfig"))
+            daq_config_card_list.append(html.Div("Config file not found! Reconfiguration is not possible !", id="daq_reconfig_note", className="field", style={"color":"red"}))
+    
+    daq_config_card = html.Div(daq_config_card_list, className="card")
+    #-----------------------------
+    #       DAQ Status Card
+    #-----------------------------
+    daq_status_card = \
+    html.Div([
+        html.H2("DAQ Subsystem Status", id="init_title_s"),
+        html.Div([html.Div("Update rate:"              , id="label_daq_update_rate"   , className="field-label"), html.Div("- ms"        , id="body_daq_update_rate"   , className="field-body")], className="field"),
+        html.Div([html.Div("Frame index:"              , id="label_daq_frame_index"   , className="field-label"), html.Div("-"           , id="body_daq_frame_index"   , className="field-body")], className="field"),
+        html.Div([html.Div("Frame type:"               , id="label_daq_frame_type"    , className="field-label"), html.Div("-"           , id="body_daq_frame_type"    , className="field-body")], className="field"),
+        html.Div([html.Div("Frame sync:"               , id="label_daq_frame_sync"    , className="field-label"), html.Div("LOSS"        , id="body_daq_frame_sync"    , className="field-body", style={"color": "red"})], className="field"),                
+        html.Div([html.Div("Power level:"              , id="label_daq_power_level"   , className="field-label"), html.Div("-"           , id="body_daq_power_level"   , className="field-body")], className="field"),
+        html.Div([html.Div("Connection status:"        , id="label_daq_conn_status"   , className="field-label"), html.Div("Disconnected", id="body_daq_conn_status"   , className="field-body", style={"color": "red"})], className="field"),
+        html.Div([html.Div("Sample delay snyc:"        , id="label_daq_delay_sync"    , className="field-label"), html.Div("LOSS"        , id="body_daq_delay_sync"    , className="field-body", style={"color": "red"})], className="field"),
+        html.Div([html.Div("IQ snyc:"                  , id="label_daq_iq_sync"       , className="field-label"), html.Div("LOSS"        , id="body_daq_iq_sync"       , className="field-body", style={"color": "red"})], className="field"),
+        html.Div([html.Div("Noise source state:"       , id="label_daq_noise_source"  , className="field-label"), html.Div("Disabled"    , id="body_daq_noise_source"  , className="field-body", style={"color": "green"})], className="field"),
+        html.Div([html.Div("RF center frequecy [MHz]:" , id="label_daq_rf_center_freq", className="field-label"), html.Div("- MHz"       , id="body_daq_rf_center_freq", className="field-body")], className="field"),
+        html.Div([html.Div("Sampling frequency [MHz]:" , id="label_daq_sampling_freq" , className="field-label"), html.Div("- MHz"       , id="body_daq_sampling_freq" , className="field-body")], className="field"),
+        html.Div([html.Div("Data block length [ms]:"   , id="label_daq_cpi"           , className="field-label"), html.Div("- ms"        , id="body_daq_cpi"           , className="field-body")], className="field"),
+        html.Div([html.Div("IF gains [dB]:"            , id="label_daq_if_gain"       , className="field-label"), html.Div("[,] dB"      , id="body_daq_if_gain"       , className="field-body")], className="field"),
+        html.Div([html.Div("Max amplitude-CH0 [dB]:"   , id="label_max_amp"           , className="field-label"), html.Div("-"           , id="body_max_amp"           , className="field-body")], className="field"),
+        html.Div([html.Div("Avg. powers [dB]:"         , id="label_avg_powers"        , className="field-label"), html.Div("[,] dB"      , id="body_avg_powers"        , className="field-body")], className="field"),
+    ], className="card")
+
+    #-----------------------------
+    #    DSP Confugartion Card
+    #-----------------------------
+
+    dsp_config_card = \
+    html.Div([
+        html.H2("DSP Configuration", id="init_title_d"),
+        html.Div([html.Div("Enable spectrum estimation", id="label_en_spectrum" , className="field-label"),
+                dcc.Checklist(options=option          , id="en_spectrum_check" , className="field-body", value=en_spectrum_values),
+        ], className="field"),
+        
+        html.Div([html.Div("Antenna configuration:"              , id="label_ant_arrangement"   , className="field-label"),
+        dcc.RadioItems(
+            options=[
+                {'label': "ULA", 'value': "ULA"},
+                {'label': "UCA", 'value': "UCA"},                
+            ], value=webInterface_inst.module_signal_processor.DOA_ant_alignment, className="field-body", labelStyle={'display': 'inline-block'}, id="radio_ant_arrangement")
+        ], className="field"),        
+        html.Div("Spacing:"              , id="label_ant_spacing"   , className="field-label"),
+        html.Div([html.Div("[wavelength]:"        , id="label_ant_spacing_wavelength"  , className="field-label"), 
+                    dcc.Input(id="ant_spacing_wavelength", value=ant_spacing_wavelength, type='number', debounce=False, className="field-body")]),
+        html.Div([html.Div("[meter]:"             , id="label_ant_spacing_meter"  , className="field-label"), 
+                    dcc.Input(id="ant_spacing_meter", value=ant_spacing_meter, type='number', debounce=False, className="field-body")]),
+        html.Div([html.Div("[feet]:"              , id="label_ant_spacing_feet"   , className="field-label"), 
+                    dcc.Input(id="ant_spacing_feet", value=ant_spacing_feet, type='number'  , debounce=False, className="field-body")]),
+        html.Div([html.Div("[inch]:"              , id="label_ant_spacing_inch"   , className="field-label"), 
+                    dcc.Input(id="ant_spacing_inch", value=ant_spacing_inch, type='number'  , debounce=False, className="field-body")]),
+        html.Div([html.Div("", id="ambiguity_warning" , className="field", style={"color":"orange"})]),                
+
+        # --> DoA estimation configuration checkboxes <--  
+
+        # Note: Individual checkboxes are created due to layout considerations, correct if extist a better solution       
+        html.Div([html.Div("Enable DoA estimation", id="label_en_doa"     , className="field-label"),
+                dcc.Checklist(options=option     , id="en_doa_check"     , className="field-body", value=en_doa_values),
+        ], className="field"),
+        html.Div([html.Div("DoA method", id="label_doa_method"     , className="field-label"),
+        dcc.Dropdown(id='doa_method',
+            options=[
+                {'label': 'Bartlett', 'value': 0},
+                {'label': 'Capon'   , 'value': 1},
+                {'label': 'MEM'     , 'value': 2},
+                {'label': 'MUSIC'   , 'value': 3}
+                ],
+        value=webInterface_inst._doa_method, style={"display":"inline-block"},className="field-body")
+        ], className="field"),
+        html.Div([html.Div("Enable F-B averaging", id="label_en_fb_avg"   , className="field-label"),
+                dcc.Checklist(options=option     , id="en_fb_avg_check"   , className="field-body", value=en_fb_avg_values),
+        ], className="field"),        
+    ], className="card")
+
+    #-----------------------------
+    #    Display Options Card
+    #-----------------------------
+    
+    display_options_card = \
+    html.Div([
+        html.H2("Display Options", id="init_title_disp"),
+        html.Div("DoA estimation graph type:", className="field-label"), 
+        dcc.Dropdown(id='doa_fig_type',
+                options=[
+                    {'label': 'Linear plot', 'value': 0},
+                    {'label': 'Polar plot' ,  'value': 1},
+                    {'label': 'Compass'    ,  'value': 2},
+                    ],
+            value=webInterface_inst._doa_fig_type, style={"display":"inline-block"},className="field-body"),
+        html.Div("Compass ofset [deg]:", className="field-label"), 
+        dcc.Input(id="compass_ofset", value=webInterface_inst.compass_ofset, type='number', debounce=False, className="field-body"),
+
+    ], className="card")
+    
+    #-----------------------------
+    #  Squelch Configuration Card
+    #-----------------------------
+    reconfig_note = ""
+    squelch_card = \
+    html.Div([
+        html.H2("Squelch configuration", id="init_title_sq"),
+        html.Div([html.Div("Enable squelch (DOA-DSP Subsystem)", id="label_en_dsp_squelch" , className="field-label"),
+                dcc.Checklist(options=option , id="en_dsp_squelch_check" , className="field-body", value=en_dsp_squelch_values),
+            ], className="field"),
+        html.Div([
+                html.Div("Squelch threshold [dB] (<0):", className="field-label"),                                         
+                dcc.Input(id='squelch_th', value=webInterface_inst.module_receiver.daq_squelch_th_dB, type='number', debounce=False, className="field-body")
+            ], className="field"),
+        html.Div(reconfig_note, id="squelch_reconfig_note", className="field", style={"color":"red"}),
+    ], className="card")
+
+    config_page_component_list = [daq_config_card, daq_status_card, dsp_config_card, display_options_card,squelch_card]
+
+    if not webInterface_inst.disable_tooltips:
+        config_page_component_list.append(tooltips.dsp_config_tooltips)
+        if len(en_advanced_daq_cfg):
+            if daq_cfg_params is not None:
+                config_page_component_list.append(tooltips.daq_ini_config_tooltips)
+
+    return html.Div(children=config_page_component_list)
+
+        
+spectrum_page_layout = html.Div([   
+    html.Div([
+    dcc.Graph(
+        style={"height": "inherit"},
+        id="spectrum-graph",
+        figure=fig_dummy
+    )], className="monitor_card"),
+])
+def generate_doa_page_layout(webInterface_inst):
+    doa_page_layout = html.Div([        
+        html.Div([    
+        dcc.Graph(
+            style={"height": "inherit"},
+            id="doa-graph",
+            figure=fig_dummy
+        )], className="monitor_card"),
+    ])
+    return doa_page_layout
+
+#============================================
+#          CALLBACK FUNCTIONS
+#============================================  
+@app.callback(   
+    Output(component_id="interval-component"           , component_property='interval'),    
+    Output(component_id="placeholder_config_page_upd"  , component_property='children'),
+    Output(component_id="placeholder_spectrum_page_upd", component_property='children'),
+    Output(component_id="placeholder_doa_page_upd"     , component_property='children'),
+    Output(component_id="placeholder_update_freq"      , component_property='children'),  
+    Input(component_id ="interval-component"           , component_property='n_intervals'),
+    State(component_id ="url"                          , component_property='pathname')
+)
+def fetch_dsp_data(input_value, pathname):    
+    daq_status_update_flag = 0    
+    spectrum_update_flag   = 0
+    doa_update_flag        = 0
+    freq_update            = no_update
+    #############################################
+    #      Fetch new data from back-end ques    #
+    #############################################        
+    try:
+        # Fetch new data from the receiver module
+        que_data_packet = webInterface_inst.rx_data_que.get(False)
+        for data_entry in que_data_packet:
+            if data_entry[0] == "conn-ok":
+                webInterface_inst.daq_conn_status = 1
+                daq_status_update_flag = 1
+            elif data_entry[0] == "disconn-ok":     
+                webInterface_inst.daq_conn_status = 0
+                daq_status_update_flag = 1
+            elif data_entry[0] == "config-ok":                      
+                webInterface_inst.daq_cfg_iface_status = 0
+                daq_status_update_flag = 1        
+    except queue.Empty:
+        # Handle empty queue here
+        logger.debug("Receiver module que is empty")
+    else:
+        pass
+        # Handle task here and call q.task_done()    
+    if webInterface_inst.daq_restart: # Set by the restarting script
+        daq_status_update_flag = 1          
+    try:
+        # Fetch new data from the signal processing module
+        que_data_packet  = webInterface_inst.sp_data_que.get(False)
+        for data_entry in que_data_packet:
+            if data_entry[0] == "iq_header":
+                logger.debug("Iq header data fetched from signal processing que")
+                iq_header = data_entry[1]
+                # Unpack header
+                webInterface_inst.daq_frame_index = iq_header.cpi_index
+                
+                if iq_header.frame_type == iq_header.FRAME_TYPE_DATA:
+                    webInterface_inst.daq_frame_type  = "Data"
+                elif iq_header.frame_type == iq_header.FRAME_TYPE_DUMMY:
+                    webInterface_inst.daq_frame_type  = "Dummy"
+                elif iq_header.frame_type == iq_header.FRAME_TYPE_CAL:
+                    webInterface_inst.daq_frame_type  = "Calibration"
+                elif iq_header.frame_type == iq_header.FRAME_TYPE_TRIGW:
+                    webInterface_inst.daq_frame_type  = "Trigger wait"
+                else:
+                    webInterface_inst.daq_frame_type  = "Unknown"
+
+                webInterface_inst.daq_frame_sync        = iq_header.check_sync_word()            
+                webInterface_inst.daq_power_level       = iq_header.adc_overdrive_flags
+                webInterface_inst.daq_sample_delay_sync = iq_header.delay_sync_flag
+                webInterface_inst.daq_iq_sync           = iq_header.iq_sync_flag
+                webInterface_inst.daq_noise_source_state= iq_header.noise_source_state
+                
+                if webInterface_inst.daq_center_freq != iq_header.rf_center_freq/10**6: 
+                    freq_update = 1
+
+                webInterface_inst.daq_center_freq       = iq_header.rf_center_freq/10**6
+                webInterface_inst.daq_adc_fs            = iq_header.adc_sampling_freq/10**6
+                webInterface_inst.daq_fs                = iq_header.sampling_freq/10**6
+                webInterface_inst.daq_cpi               = int(iq_header.cpi_length*10**3/iq_header.sampling_freq)
+                gain_list_str=""
+                for m in range(iq_header.active_ant_chs):
+                    gain_list_str+=str(iq_header.if_gains[m]/10)
+                    gain_list_str+=", "
+                webInterface_inst.daq_if_gains          =gain_list_str[:-2]
+                daq_status_update_flag = 1
+            elif data_entry[0] == "update_rate":
+                webInterface_inst.daq_update_rate = data_entry[1]
+                # Set absoluth minimum
+                if webInterface_inst.daq_update_rate < 0.1: webInterface_inst.daq_update_rate = 0.1
+                if webInterface_inst._update_rate_arr is None:
+                    webInterface_inst._update_rate_arr = np.ones(webInterface_inst._avg_win_size)*webInterface_inst.daq_update_rate
+                webInterface_inst._update_rate_arr[0:webInterface_inst._avg_win_size-2] = \
+                webInterface_inst._update_rate_arr[1:webInterface_inst._avg_win_size-1]                
+                webInterface_inst._update_rate_arr[webInterface_inst._avg_win_size-1] = webInterface_inst.daq_update_rate
+                webInterface_inst.page_update_rate = np.average(webInterface_inst._update_rate_arr)*0.8                
+            elif data_entry[0] == "max_amplitude":
+                webInterface_inst.max_amplitude = data_entry[1]                
+            elif data_entry[0] == "avg_powers":                
+                avg_powers_str = ""
+                for avg_power in data_entry[1]:
+                    avg_powers_str+="{:.1f}".format(avg_power)
+                    avg_powers_str+=", "
+                webInterface_inst.avg_powers = avg_powers_str[:-2]                
+            elif data_entry[0] == "spectrum":
+                logger.debug("Spectrum data fetched from signal processing que")
+                spectrum_update_flag = 1
+                webInterface_inst.spectrum = data_entry[1]
+            elif data_entry[0] == "doa_thetas":
+                webInterface_inst.doa_thetas= data_entry[1]
+                doa_update_flag                   = 1
+                webInterface_inst.doa_results     = []
+                webInterface_inst.doa_labels      = []
+                webInterface_inst.doas            = []
+                webInterface_inst.doa_confidences = []
+                logger.debug("DoA estimation data fetched from signal processing que")                
+            elif data_entry[0] == "DoA Bartlett":
+                webInterface_inst.doa_results.append(data_entry[1])
+                webInterface_inst.doa_labels.append(data_entry[0])
+            elif data_entry[0] == "DoA Bartlett Max":
+                webInterface_inst.doas.append(data_entry[1])
+            elif data_entry[0] == "DoA Barlett confidence":
+                webInterface_inst.doa_confidences.append(data_entry[1])
+            elif data_entry[0] == "DoA Capon":
+                webInterface_inst.doa_results.append(data_entry[1])
+                webInterface_inst.doa_labels.append(data_entry[0])
+            elif data_entry[0] == "DoA Capon Max":
+                webInterface_inst.doas.append(data_entry[1])
+            elif data_entry[0] == "DoA Capon confidence":
+                webInterface_inst.doa_confidences.append(data_entry[1])
+            elif data_entry[0] == "DoA MEM":
+                webInterface_inst.doa_results.append(data_entry[1])
+                webInterface_inst.doa_labels.append(data_entry[0])
+            elif data_entry[0] == "DoA MEM Max":
+                webInterface_inst.doas.append(data_entry[1])
+            elif data_entry[0] == "DoA MEM confidence":
+                webInterface_inst.doa_confidences.append(data_entry[1])
+            elif data_entry[0] == "DoA MUSIC":
+                webInterface_inst.doa_results.append(data_entry[1])
+                webInterface_inst.doa_labels.append(data_entry[0])
+            elif data_entry[0] == "DoA MUSIC Max":
+                webInterface_inst.doas.append(data_entry[1])
+            elif data_entry[0] == "DoA MUSIC confidence":
+                webInterface_inst.doa_confidences.append(data_entry[1])
+            else:                
+                logger.warning("Unknown data entry: {:s}".format(data_entry[0]))
+        
+    except queue.Empty:
+        # Handle empty queue here
+        logger.debug("Signal processing que is empty")
+    else:
+        pass
+        # Handle task here and call q.task_done()
+
+    if (pathname == "/config" or pathname=="/") and daq_status_update_flag:        
+        return webInterface_inst.page_update_rate*1000, 1, no_update, no_update, freq_update
+    elif pathname == "/spectrum" and spectrum_update_flag:
+        return webInterface_inst.page_update_rate*1000, no_update, 1, no_update, no_update
+    elif pathname == "/doa" and doa_update_flag:
+        return webInterface_inst.page_update_rate*1000, no_update, no_update, 1, no_update
+    else:
+        return  webInterface_inst.page_update_rate*1000, no_update, no_update, no_update, no_update
+
+@app.callback(
+    Output(component_id="body_daq_update_rate"        , component_property='children'),
+    Output(component_id="body_daq_frame_index"        , component_property='children'),
+    Output(component_id="body_daq_frame_sync"         , component_property='children'),
+    Output(component_id="body_daq_frame_sync"         , component_property='style'),
+    Output(component_id="body_daq_frame_type"         , component_property='children'),
+    Output(component_id="body_daq_frame_type"         , component_property='style'),    
+    Output(component_id="body_daq_power_level"        , component_property='children'),
+    Output(component_id="body_daq_power_level"        , component_property='style'),
+    Output(component_id="body_daq_conn_status"        , component_property='children'),
+    Output(component_id="body_daq_conn_status"        , component_property='style'),    
+    Output(component_id="body_daq_delay_sync"         , component_property='children'),
+    Output(component_id="body_daq_delay_sync"         , component_property='style'),
+    Output(component_id="body_daq_iq_sync"            , component_property='children'),
+    Output(component_id="body_daq_iq_sync"            , component_property='style'),
+    Output(component_id="body_daq_noise_source"       , component_property='children'),
+    Output(component_id="body_daq_noise_source"       , component_property='style'),
+    Output(component_id="body_daq_rf_center_freq"     , component_property='children'),
+    Output(component_id="body_daq_sampling_freq"      , component_property='children'),
+    Output(component_id="body_daq_cpi"                , component_property='children'),   
+    Output(component_id="body_daq_if_gain"            , component_property='children'),
+    Output(component_id="body_max_amp"                , component_property='children'),
+    Output(component_id="body_avg_powers"             , component_property='children'),    
+    Input(component_id ="placeholder_config_page_upd" , component_property='children'),    
+    prevent_initial_call=True
+)
+def update_daq_status(input_value):         
+         
+    #############################################
+    #      Prepare UI component properties      #
+    #############################################
+    
+    if webInterface_inst.daq_conn_status == 1:
+        if not webInterface_inst.daq_cfg_iface_status:
+            daq_conn_status_str = "Connected"
+            conn_status_style={"color": "green"}
+        else: # Config interface is busy
+            daq_conn_status_str = "Reconfiguration.."
+            conn_status_style={"color": "orange"}
+    else:
+        daq_conn_status_str = "Disconnected"
+        conn_status_style={"color": "red"}
+    
+    if webInterface_inst.daq_restart:
+        daq_conn_status_str = "Restarting.."
+        conn_status_style={"color": "orange"}
+
+    if webInterface_inst.daq_update_rate < 1:
+        daq_update_rate_str    = "{:.2f} ms".format(webInterface_inst.daq_update_rate*1000)
+    else:
+        daq_update_rate_str    = "{:.2f} s".format(webInterface_inst.daq_update_rate)
+
+    daq_frame_index_str    = str(webInterface_inst.daq_frame_index)
+    
+    daq_frame_type_str =  webInterface_inst.daq_frame_type
+    if webInterface_inst.daq_frame_type == "Data":
+        frame_type_style   = frame_type_style={"color": "green"} 
+    elif webInterface_inst.daq_frame_type == "Dummy":
+        frame_type_style   = frame_type_style={"color": "white"} 
+    elif webInterface_inst.daq_frame_type == "Calibration":
+        frame_type_style   = frame_type_style={"color": "orange"} 
+    elif webInterface_inst.daq_frame_type == "Trigger wait":
+        frame_type_style   = frame_type_style={"color": "yellow"}
+    else:
+        frame_type_style   = frame_type_style={"color": "red"}    
+
+    if webInterface_inst.daq_frame_sync:
+        daq_frame_sync_str = "LOSS"    
+        frame_sync_style={"color": "red"}
+    else:
+        daq_frame_sync_str = "Ok"
+        frame_sync_style={"color": "green"}
+
+    if webInterface_inst.daq_sample_delay_sync:
+        daq_delay_sync_str     = "Ok"
+        delay_sync_style={"color": "green"}
+    else:
+        daq_delay_sync_str     = "LOSS"
+        delay_sync_style={"color": "red"}
+
+    if webInterface_inst.daq_iq_sync:
+        daq_iq_sync_str        = "Ok"
+        iq_sync_style={"color": "green"}
+    else:
+        daq_iq_sync_str        = "LOSS"
+        iq_sync_style={"color": "red"}
+
+    if webInterface_inst.daq_noise_source_state:
+        daq_noise_source_str   = "Enabled"
+        noise_source_style={"color": "red"}
+    else:
+        daq_noise_source_str   = "Disabled"
+        noise_source_style={"color": "green"}
+    
+    if webInterface_inst.daq_power_level:
+        daq_power_level_str = "Overdrive"
+        daq_power_level_style={"color": "red"}
+    else:
+        daq_power_level_str = "OK"
+        daq_power_level_style={"color": "green"}
+
+    daq_rf_center_freq_str = str(webInterface_inst.daq_center_freq)
+    daq_sampling_freq_str  = str(webInterface_inst.daq_fs)
+    daq_cpi_str            = str(webInterface_inst.daq_cpi)
+    daq_max_amp_str        = "{:.1f}".format(webInterface_inst.max_amplitude)
+    daq_avg_powers_str     = webInterface_inst.avg_powers
+    
+    return daq_update_rate_str, daq_frame_index_str, daq_frame_sync_str, \
+            frame_sync_style, daq_frame_type_str, frame_type_style, \
+            daq_power_level_str, daq_power_level_style, daq_conn_status_str, \
+            conn_status_style, daq_delay_sync_str, delay_sync_style, \
+            daq_iq_sync_str, iq_sync_style, daq_noise_source_str, \
+            noise_source_style, daq_rf_center_freq_str, daq_sampling_freq_str, \
+            daq_cpi_str, webInterface_inst.daq_if_gains, daq_max_amp_str, \
+            daq_avg_powers_str
+            
+
+
+@app.callback(
+    Output(component_id='spectrum-graph', component_property='figure'),
+    Input(component_id='placeholder_spectrum_page_upd', component_property='children'),
+    prevent_initial_call=True
+)
+def plot_spectrum(spectrum_update_flag):
+    fig = go.Figure(layout=fig_layout)
+    if webInterface_inst.spectrum is not None:
+        # Plot traces
+        freqs = webInterface_inst.spectrum[0,:]    
+        for m in range(np.size(webInterface_inst.spectrum, 0)-1):   
+            fig.add_trace(go.Scatter(x=freqs, y=webInterface_inst.spectrum[m+1, :], 
+                                     name="Channel {:d}".format(m),
+                                     line = dict(color = trace_colors[m],
+                                                 width = 3)
+                                    ))
+        
+        fig.update_xaxes(title_text="Frequency [MHz]", 
+                        color='rgba(255,255,255,1)', 
+                        title_font_size=20, 
+                        tickfont_size=figure_font_size,
+                        mirror=True,
+                        ticks='outside',
+                        showline=True)
+        fig.update_yaxes(title_text="Amplitude [dB]",
+                        color='rgba(255,255,255,1)', 
+                        title_font_size=20, 
+                        tickfont_size=figure_font_size, 
+                        #range=[-5, 5],
+                        mirror=True,
+                        ticks='outside',
+                        showline=True)
+        return fig
+
+@app.callback(
+    Output(component_id='doa-graph'              , component_property='figure'),
+    Input(component_id='placeholder_doa_page_upd', component_property='children'),    
+    prevent_initial_call=True
+)
+def plot_doa(doa_update_flag):
+    fig = go.Figure(layout=fig_layout)
+    
+    if webInterface_inst.doa_thetas is not None:
+        # --- Linear plot ---
+        if webInterface_inst._doa_fig_type == 0 : 
+            # Plot traces 
+            for i, doa_result in enumerate(webInterface_inst.doa_results):                 
+                label = webInterface_inst.doa_labels[i]+": "+str(webInterface_inst.doas[i])+"°"
+                fig.add_trace(go.Scatter(x=webInterface_inst.doa_thetas, 
+                                        y=doa_result,
+                                        name=label,
+                                        line = dict(
+                                                    color = doa_trace_colors[webInterface_inst.doa_labels[i]],
+                                                    width = 3)
+                            ))
+            
+            fig.update_xaxes(title_text="Incident angle [deg]", 
+                            color='rgba(255,255,255,1)', 
+                            title_font_size=20, 
+                            tickfont_size=figure_font_size,
+                            mirror=True,
+                            ticks='outside',
+                            showline=True)
+            fig.update_yaxes(title_text="Amplitude [dB]",
+                            color='rgba(255,255,255,1)', 
+                            title_font_size=20, 
+                            tickfont_size=figure_font_size, 
+                            #range=[-5, 5],
+                            mirror=True,
+                            ticks='outside',
+                            showline=True)
+        # --- Polar plot ---
+        elif webInterface_inst._doa_fig_type == 1:
+            if webInterface_inst.module_signal_processor.DOA_ant_alignment == "ULA":           
+                fig.update_layout(polar = dict(sector = [0, 180], 
+                                               radialaxis_tickfont_size = figure_font_size,
+                                               angularaxis = dict(rotation=90,                                                                  
+                                                                  tickfont_size = figure_font_size
+                                                                  )
+                                                )
+                                 )                
+            else: #UCA                
+                fig.update_layout(polar = dict(radialaxis_tickfont_size = figure_font_size,
+                                               angularaxis = dict(rotation=90,                                                                   
+                                                                  tickfont_size = figure_font_size)                                               
+                                               )
+                                 )           
+
+            for i, doa_result in enumerate(webInterface_inst.doa_results):
+                label = webInterface_inst.doa_labels[i]+": "+str(webInterface_inst.doas[i])+"°"
+                fig.add_trace(go.Scatterpolar(theta=webInterface_inst.doa_thetas, 
+                                            r=doa_result,
+                                            name=label,
+                                            line = dict(color = doa_trace_colors[webInterface_inst.doa_labels[i]]),
+                                            fill= 'toself'
+                                            ))
+                fig.add_trace(go.Scatterpolar(
+                                                r = [0,min(doa_result)],
+                                                theta = [webInterface_inst.doas[i],
+                                                         webInterface_inst.doas[i]],
+                                                mode = 'lines',
+                                                showlegend=False,                                                      
+                                                line = dict(
+                                                    color = doa_trace_colors[webInterface_inst.doa_labels[i]],
+                                                    dash='dash'
+                                                )))
+            # --- Compass  ---
+        elif webInterface_inst._doa_fig_type == 2 :
+            #thetas_compass = webInterface_inst.doa_thetas[::-1]            
+            #thetas_compass += webInterface_inst.compass_ofset
+            if webInterface_inst.module_signal_processor.DOA_ant_alignment == "ULA":             
+                fig.update_layout(polar = dict(sector = [0, 180], 
+                                            radialaxis_tickfont_size = figure_font_size,
+                                            angularaxis = dict(rotation=90+webInterface_inst.compass_ofset,
+                                                                direction="clockwise",
+                                                                tickfont_size = figure_font_size
+                                                                )
+                                                )
+                                )                
+            else: #UCA                
+                fig.update_layout(polar = dict(radialaxis_tickfont_size = figure_font_size,
+                                            angularaxis = dict(rotation=90+webInterface_inst.compass_ofset, 
+                                                                direction="clockwise",
+                                                                tickfont_size = figure_font_size)                                               
+                                            )
+                                )           
+
+            for i, doa_result in enumerate(webInterface_inst.doa_results):                 
+                if webInterface_inst.module_signal_processor.DOA_ant_alignment == "ULA":
+                    doa_compass = 0-webInterface_inst.doas[i]+webInterface_inst.compass_ofset
+                    
+                else:
+                    doa_compass = (360-webInterface_inst.doas[i]+webInterface_inst.compass_ofset)%360
+                label = webInterface_inst.doa_labels[i]+": "+str(doa_compass)+"°"           
+                """
+                fig.add_trace(go.Scatterpolar(theta=thetas_compass, 
+                                            r=doa_result,
+                                            name=label,
+                                            line = dict(color = doa_trace_colors[webInterface_inst.doa_labels[i]]),
+                                            fill= 'toself'
+                                            ))
+                """
+                fig.add_trace(go.Scatterpolar(
+                                                r = [0,min(doa_result)],
+                                                theta = [doa_compass,
+                                                         doa_compass],
+                                                mode = 'lines',
+                                                name = label,
+                                                showlegend=True,                                                      
+                                                line = dict(
+                                                    color = doa_trace_colors[webInterface_inst.doa_labels[i]],
+                                                    dash='dash'
+                                                )))
+
+        return fig
+
+    
+@app.callback(    
+    Output(component_id='placeholder_start', component_property='children'),
+    Input(component_id='btn-start_proc', component_property='n_clicks'),
+    prevent_initial_call=True
+)
+def start_proc_btn(input_value):    
+    logger.info("Start pocessing btn pushed")    
+    webInterface_inst.start_processing()
+    return ""
+
+@app.callback(    
+    Output(component_id='placeholder_stop', component_property='children'),
+    Input(component_id='btn-stop_proc', component_property='n_clicks'),
+    prevent_initial_call=True
+)
+def stop_proc_btn(input_value):
+    logger.info("Stop pocessing btn pushed")    
+    webInterface_inst.stop_processing()
+    return ""
+
+@app.callback(    
+    Output(component_id='placeholder_save', component_property='children'),
+    Input(component_id='btn-save_cfg'     , component_property='n_clicks'),
+    prevent_initial_call=True
+)
+def save_config_btn(input_value):
+    logger.info("Saving DAQ and DSP Configuration")    
+    webInterface_inst.save_configuration()
+    return ""
+
+@app.callback(
+    Output(component_id="placeholder_update_rx" , component_property="children"),    
+    Input(component_id ="btn-update_rx_param"   , component_property="n_clicks"),
+    State(component_id ="daq_center_freq"       , component_property='value'),    
+    State(component_id ="daq_rx_gain"           , component_property='value'),     
+    prevent_initial_call=True
+)
+def update_daq_params(input_value, f0, gain):
+    if input_value is None:
+        raise PreventUpdate
+    
+    # Change antenna spacing config for DoA estimation    
+    webInterface_inst.module_signal_processor.DOA_inter_elem_space *=f0/webInterface_inst.daq_center_freq    
+    webInterface_inst.config_daq_rf(f0,gain)        
+    logger.warning("DOA INTER-ELEMENT SPACING CHANGED- Update daq params {:.2f}".format(webInterface_inst.module_signal_processor.DOA_inter_elem_space))
+    return  ""
+    
+@app.callback(
+    Output(component_id="placeholder_update_squelch", component_property="children"),    
+    Input(component_id ="en_dsp_squelch_check"      , component_property="value"),
+    Input(component_id ="squelch_th"                , component_property="value"),
+    prevent_initial_call=True
+)
+def update_squelch_params(en_dsp_squelch, squelch_threshold):
+    if en_dsp_squelch is not None and len(en_dsp_squelch):
+        webInterface_inst.module_signal_processor.en_squelch = True
+    else:
+        webInterface_inst.module_signal_processor.en_squelch = False
+    
+    webInterface_inst.config_squelch_value(squelch_threshold)
+    return 0
+
+@app.callback(
+    Output(component_id='placeholder_update_daq_ini_params', component_property="children"),
+    Input(component_id='cfg_rx_channels'          , component_property="value"),
+    Input(component_id='cfg_daq_buffer_size'      , component_property="value"),
+    Input(component_id='cfg_sample_rate'          , component_property="value"),
+    Input(component_id="en_noise_source_ctr"      , component_property="value"),
+    Input(component_id="en_squelch_mode"          , component_property="value"),
+    Input(component_id='cfg_squelch_init_th'      , component_property="value"),
+    Input(component_id='cfg_cpi_size'             , component_property="value"),
+    Input(component_id='cfg_decimation_ratio'     , component_property="value"),
+    Input(component_id='cfg_fir_bw'               , component_property="value"),
+    Input(component_id='cfg_fir_tap_size'         , component_property="value"),
+    Input(component_id='cfg_fir_window'           , component_property="value"),
+    Input(component_id="en_filter_reset"          , component_property="value"),
+    Input(component_id='cfg_corr_size'            , component_property="value"),
+    Input(component_id='cfg_std_ch_ind'           , component_property="value"),
+    Input(component_id="en_iq_cal"                , component_property="value"),
+    Input(component_id='cfg_gain_lock'            , component_property="value"),
+    Input(component_id="en_req_track_lock_intervention", component_property="value"),
+    Input(component_id='cfg_cal_track_mode'       , component_property="value"),
+    Input(component_id='cfg_amplitude_cal_mode'   , component_property="value"),
+    Input(component_id='cfg_cal_frame_interval'   , component_property="value"),
+    Input(component_id='cfg_cal_frame_burst_size' , component_property="value"),
+    Input(component_id='cfg_amplitude_tolerance'  , component_property="value"),
+    Input(component_id='cfg_phase_tolerance'      , component_property="value"),
+    Input(component_id='cfg_max_sync_fails'       , component_property="value"),
+    prevent_initial_call=True
+)
+def update_daq_ini_params(
+                    cfg_rx_channels,cfg_daq_buffer_size,cfg_sample_rate,en_noise_source_ctr,                    
+                    en_squelch_mode,cfg_squelch_init_th,cfg_cpi_size,cfg_decimation_ratio,
+                    cfg_fir_bw,cfg_fir_tap_size,cfg_fir_window,en_filter_reset,cfg_corr_size,
+                    cfg_std_ch_ind,en_iq_cal,cfg_gain_lock,en_req_track_lock_intervention,
+                    cfg_cal_track_mode,cfg_amplitude_cal_mode,cfg_cal_frame_interval,
+                    cfg_cal_frame_burst_size, cfg_amplitude_tolerance,cfg_phase_tolerance,
+                    cfg_max_sync_fails):
+    # TODO: Use disctionarry instead of parameter list
+    param_list = []
+    param_list.append("Custom")
+    param_list.append(cfg_rx_channels)
+    param_list.append(cfg_daq_buffer_size)
+    param_list.append(int(cfg_sample_rate*10**6))
+    if en_noise_source_ctr is not None and len(en_noise_source_ctr):
+        param_list.append(1)
+    else:
+        param_list.append(0)    
+    if en_squelch_mode is not None and len(en_squelch_mode):
+        param_list.append(1)
+    else:
+        param_list.append(0)        
+    param_list.append(cfg_squelch_init_th)
+    param_list.append(cfg_cpi_size)
+    param_list.append(cfg_decimation_ratio)
+    param_list.append(cfg_fir_bw)
+    param_list.append(cfg_fir_tap_size)
+    param_list.append(cfg_fir_window)
+    if en_filter_reset is not None and len(en_filter_reset):
+        param_list.append(1)
+    else:
+        param_list.append(0)     
+    param_list.append(cfg_corr_size)
+    param_list.append(cfg_std_ch_ind)
+    if en_iq_cal is not None and len(en_iq_cal):
+        param_list.append(1)
+    else:
+        param_list.append(0) 
+    param_list.append(cfg_gain_lock)
+    if en_req_track_lock_intervention is not None and len(en_req_track_lock_intervention):
+        param_list.append(1)
+    else:
+        param_list.append(0) 
+    param_list.append(cfg_cal_track_mode)
+    param_list.append(cfg_amplitude_cal_mode)
+    param_list.append(cfg_cal_frame_interval)
+    param_list.append(cfg_cal_frame_burst_size)
+    param_list.append(cfg_amplitude_tolerance)
+    param_list.append(cfg_phase_tolerance)
+    param_list.append(cfg_max_sync_fails)
+    param_list.append(webInterface_inst.daq_ini_cfg_params[25]) # Preserve data interface information
+
+    webInterface_inst.daq_ini_cfg_params = param_list
+
+    ctx = dash.callback_context    
+    if ctx.triggered:
+        if len(ctx.triggered) ==1: # User manually changed one parameter          
+            webInterface_inst.tmp_daq_ini_cfg = "Custom"
+    return 0
+
+@app.callback(
+    Output(component_id="placeholder_recofnig_daq" , component_property="children"),
+    Input(component_id="btn_reconfig_daq_chain"    , component_property="n_clicks"),
+    prevent_initial_call=True
+)
+def reconfig_daq_chain(input_value):
+    
+    if input_value is None:
+        raise PreventUpdate
+
+    # TODO: Check data interface mode here !
+    """
+        Update DAQ Subsystem config file
+    """
+    config_res, config_err = write_config_file(webInterface_inst.daq_ini_cfg_params)
+    if config_res:
+        webInterface_inst.daq_cfg_ini_error = config_err[0]
+        return -1#,config_err[0],{"color":"red"}
+    else:    
+        logger.info("DAQ Subsystem configuration file edited")
+    
+    webInterface_inst.daq_restart = 1
+    """
+        Restart DAQ Subsystem
+    """
+    # Stop signal processing
+    webInterface_inst.stop_processing()   
+    time.sleep(2)
+    logger.debug("Signal processing stopped")
+
+    # Close control and IQ data interfaces
+    webInterface_inst.close_data_interfaces()
+    logger.debug("Data interfaces are closed")
+
+    os.chdir(daq_subsystem_path)
+
+    # Kill DAQ subsystem
+    daq_stop_script = subprocess.Popen(['bash', daq_stop_filename])#, stdout=subprocess.DEVNULL)
+    daq_stop_script.wait()
+    logger.debug("DAQ Subsystem halted")
+    
+    # Start DAQ subsystem
+    daq_start_script = subprocess.Popen(['bash', daq_start_filename])#, stdout=subprocess.DEVNULL)
+    daq_start_script.wait()
+    logger.debug("DAQ Subsystem restarted")
+    
+    os.chdir(root_path)
+
+    # Reinitialize receiver data interface
+    if webInterface_inst.module_receiver.init_data_iface() == -1:
+        logger.critical("Failed to restart the DAQ data interface")
+        webInterface_inst.daq_cfg_ini_error = "Failed to restart the DAQ data interface"
+        return -1
+    
+    # Restart signal processing
+    webInterface_inst.start_processing()
+    logger.debug("Signal processing started")
+    webInterface_inst.daq_restart = 0
+    
+    # Set local Squelch-DSP parameters
+    if webInterface_inst.daq_ini_cfg_params[5]: # Squelch is enabled
+        webInterface_inst.module_signal_processor.en_squelch = True                
+        webInterface_inst.module_receiver.daq_squelch_th_dB = round(20*np.log10(webInterface_inst.daq_ini_cfg_params[6]),1)
+        webInterface_inst.module_signal_processor.squelch_threshold = webInterface_inst.daq_ini_cfg_params[6]
+        # Note: There is no need to set the thresold in the DAQ Subsystem as it is configured from the ini-file.
+    else:  # Squelch is disabled
+        webInterface_inst.module_signal_processor.en_squelch = False 
+
+    webInterface_inst.daq_cfg_ini_error = ""
+    webInterface_inst.active_daq_ini_cfg = webInterface_inst.tmp_daq_ini_cfg
+        
+    return 0
+
+@app.callback(
+    Output("placeholder_update_dsp", "children"),
+    Output("ant_spacing_wavelength", "value"),
+    Output("ant_spacing_meter"     , "value"),
+    Output("ant_spacing_feet"      , "value"),
+    Output("ant_spacing_inch"      , "value"),  
+    Output("ambiguity_warning"     , "children"),
+    Output("en_fb_avg_check"       , "options"),
+    Input("placeholder_update_freq", "children"),
+    Input("en_spectrum_check"      , "value"),
+    Input("en_doa_check"           , "value"),
+    Input("doa_method"             , "value"),    
+    Input("en_fb_avg_check"        , "value"),
+    Input("ant_spacing_wavelength" , "value"),
+    Input("ant_spacing_meter"      , "value"),
+    Input("ant_spacing_feet"       , "value"),
+    Input("ant_spacing_inch"       , "value"),
+    Input("radio_ant_arrangement"  , "value"),
+    Input('doa_fig_type'           , 'value'),
+    Input('compass_ofset'          , 'value'),    
+    prevent_initial_call=True
+)
+def update_dsp_params(freq_update, en_spectrum, en_doa, doa_method,
+                      en_fb_avg, spacing_wavlength, spacing_meter, spacing_feet, spacing_inch,
+                      ant_arrangement, doa_fig_type, compass_ofset):
+    ctx = dash.callback_context
+    logger.warning("Current value: {:.2f}".format(webInterface_inst.module_signal_processor.DOA_inter_elem_space))
+
+    if ctx.triggered:
+        component_id = ctx.triggered[0]['prop_id'].split('.')[0]
+        wavelength= 300 / webInterface_inst.daq_center_freq
+        
+        if component_id   == "placeholder_update_freq": 
+            ant_spacing_meter = spacing_meter            
+        else:
+            ant_spacing_meter = wavelength * webInterface_inst.module_signal_processor.DOA_inter_elem_space
+        
+        logging.info("---> Ant spacing meter: {:.2f}".format(ant_spacing_meter))
+        logging.info("---> DAQ Center freq: {:.2f}".format(webInterface_inst.daq_center_freq))
+
+        if component_id   == "ant_spacing_meter":
+            ant_spacing_meter = spacing_meter
+        elif component_id == "ant_spacing_wavelength":
+            ant_spacing_meter = wavelength*spacing_wavlength
+        elif component_id == "ant_spacing_feet":
+            ant_spacing_meter = spacing_feet/3.2808399
+        elif component_id == "ant_spacing_inch":
+            ant_spacing_meter = spacing_inch/39.3700787
+        
+        
+
+        ant_spacing_meter = round(ant_spacing_meter, 3)
+        webInterface_inst.module_signal_processor.DOA_inter_elem_space = ant_spacing_meter / wavelength
+        ant_spacing_feet = round(ant_spacing_meter * 3.2808399,3)
+        ant_spacing_inch = round(ant_spacing_meter * 39.3700787,3)
+        ant_spacing_wavlength = round(ant_spacing_meter / wavelength,3)
+        logger.warning("DOA INTER-ELEMENT SPACING CHANGED- Update dsp params {:.2f}, cid:{:s}".format(webInterface_inst.module_signal_processor.DOA_inter_elem_space, component_id))
+
+    # Max phase diff and ambiguity warning and Spatial smoothing control    
+    if ant_arrangement == "ULA":
+        max_phase_diff = ant_spacing_meter / wavelength
+        smoothing_possibility = [{"label":"", "value": 1, "disabled": False}] # Disables the checkbox
+    elif ant_arrangement == "UCA":
+        UCA_ant_spacing = (np.sqrt(2)*ant_spacing_meter*np.sqrt(1-np.cos(np.deg2rad(360/webInterface_inst.module_signal_processor.channel_number))))
+        max_phase_diff = UCA_ant_spacing/wavelength
+        smoothing_possibility = [{"label":"", "value": 1, "disabled": True}] # Enables the checkbox
+    if max_phase_diff > 0.5:
+        ambiguity_warning= "Warning: DoA estimation is ambiguous, max phase difference:{:.1f}°".format(np.rad2deg(2*np.pi*max_phase_diff))
+    else:      
+        ambiguity_warning= ""
+
+    if en_spectrum is not None and len(en_spectrum):
+        logger.debug("Spectrum estimation enabled")
+        webInterface_inst.module_signal_processor.en_spectrum = True
+    else:
+        webInterface_inst.module_signal_processor.en_spectrum = False       
+    if en_doa is not None and len(en_doa):
+        logger.debug("DoA estimation enabled")
+        webInterface_inst.module_signal_processor.en_DOA_estimation = True
+    else:
+        webInterface_inst.module_signal_processor.en_DOA_estimation = False       
+    
+    webInterface_inst._doa_method=doa_method
+    webInterface_inst.config_doa_in_signal_processor()
+
+    if en_fb_avg is not None and len(en_fb_avg):
+        logger.debug("FB averaging enabled")
+        webInterface_inst.module_signal_processor.en_DOA_FB_avg   = True
+    else:
+        webInterface_inst.module_signal_processor.en_DOA_FB_avg   = False
+    
+    webInterface_inst.module_signal_processor.DOA_ant_alignment=ant_arrangement
+    webInterface_inst._doa_fig_type = doa_fig_type
+    webInterface_inst.compass_ofset = compass_ofset
+
+    return "", ant_spacing_wavlength, ant_spacing_meter, ant_spacing_feet, ant_spacing_inch, ambiguity_warning, smoothing_possibility
+
+@app.callback(Output("url"                     , "pathname"),
+              Input("en_advanced_daq_cfg"      , "value"),
+              Input("daq_cfg_files"            , "value"),
+              Input("placeholder_recofnig_daq" , "children"),
+              prevent_initial_call = True
+)
+def reload_cfg_page(en_advanced_daq_cfg, config_fname, dummy_0):    
+    ctx = dash.callback_context
+    if ctx.triggered:
+        component_id = ctx.triggered[0]['prop_id'].split('.')[0]        
+        if component_id   == "daq_cfg_files" and config_fname is not None:             
+            webInterface_inst.daq_ini_cfg_params = read_config_file(config_fname)
+            webInterface_inst.tmp_daq_ini_cfg = webInterface_inst.daq_ini_cfg_params[0]            
+        elif component_id == "en_advanced_daq_cfg":
+            if en_advanced_daq_cfg is not None and len(en_advanced_daq_cfg):    
+                webInterface_inst.en_advanced_daq_cfg = True
+            else:
+                webInterface_inst.en_advanced_daq_cfg = False
+    return "/config"
+
+@app.callback(Output("page-content"   , "children"),
+              Output("header_config"  ,"className"),  
+              Output("header_spectrum","className"),
+              Output("header_doa"     ,"className"),
+              [Input("url"            , "pathname")])
+def display_page(pathname):
+    if pathname == "/":
+        return generate_config_page_layout(webInterface_inst), "header_active", "header_inactive", "header_inactive"
+    elif pathname == "/config":
+        return generate_config_page_layout(webInterface_inst), "header_active", "header_inactive", "header_inactive" 
+    elif pathname == "/spectrum":
+        return spectrum_page_layout, "header_inactive", "header_active", "header_inactive"
+    elif pathname == "/doa":
+        return generate_doa_page_layout(webInterface_inst), "header_inactive", "header_inactive", "header_active"
+
+if __name__ == "__main__":    
+    # For Development only, otherwise use gunicorn    
+    # Debug mode does not work when the data interface is set to shared-memory "shmem"! 
+    app.run_server(debug=False, host="0.0.0.0")
+
+"""
+html.Div([
+    html.H2("System Logs"),
+    dcc.Textarea(
+        placeholder = "Enter a value...",
+        value = "System logs .. - Curently NOT used",
+        style = {"width": "100%", "background-color": "#000000", "color":"#02c93d"}
+    )
+], className="card")
+"""