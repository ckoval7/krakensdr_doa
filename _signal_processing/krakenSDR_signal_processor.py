# KrakenSDR Signal Processor
#
# Copyright (C) 2018-2021  Carl Laufer, Tamás Pető
#
# This program is free software: you can redistribute it and/or modify
# it under the terms of the GNU General Public License as published by
# the Free Software Foundation, either version 3 of the License, or
# any later version.
#
# This program is distributed in the hope that it will be useful,
# but WITHOUT ANY WARRANTY; without even the implied warranty of
# MERCHANTABILITY or FITNESS FOR A PARTICULAR PURPOSE.  See the
# GNU General Public License for more details.
#
# You should have received a copy of the GNU General Public License
# along with this program.  If not, see <https://www.gnu.org/licenses/>.
#
#
# - coding: utf-8 -*-

# Import built-in modules
import sys
import os
import time
import logging
import threading
import queue 

# Math support
import numpy as np

# Signal processing support
from scipy import fft
from scipy import signal
from scipy.signal import correlate
from scipy.signal import convolve
from pyargus import directionEstimation as de

import socket

# Init UDP
server = socket.socket(socket.AF_INET, socket.SOCK_DGRAM, socket.IPPROTO_UDP)
server.setsockopt(socket.SOL_SOCKET, socket.SO_REUSEPORT, 1)
# Enable broadcasting mode
server.setsockopt(socket.SOL_SOCKET, socket.SO_BROADCAST, 1)
# Set a timeout so the  socket does not block
# indefinitely when trying to receive data.
server.settimeout(0.2)

class SignalProcessor(threading.Thread):
    
<<<<<<< HEAD
    def __init__(self, data_que, module_receiver, logging_level=10):
=======
    def __init__(self, data_que, module_receiver,logging_level=10):
>>>>>>> 882dc6d5
        """
            Parameters:
            -----------
            :param: data_que: Que to communicate with the UI (web iface/Qt GUI)
            :param: module_receiver: Kraken SDR DoA DSP receiver modules
        """        
        super(SignalProcessor, self).__init__()
        self.logger = logging.getLogger(__name__)
        self.logger.setLevel(logging_level)

        root_path      = os.path.dirname(os.path.dirname(os.path.realpath(__file__)))
        doa_res_file_path = os.path.join(os.path.join(root_path,"_android_web","DOA_value.html"))        
        self.DOA_res_fd = open(doa_res_file_path,"w+")

        self.module_receiver = module_receiver
        self.data_que = data_que
        self.en_spectrum = False
        self.en_record = False
        self.en_DOA_estimation = True
        self.first_frame = 1 # Used to configure local variables from the header fields
        self.processed_signal = np.empty(0)        

        # Squelch feature
        self.data_ready = False
        self.en_squelch = False
        self.squelch_threshold = 0.1
        self.squelch_trigger_channel = 0
        self.raw_signal_amplitude = np.empty(0)
        self.filt_signal = np.empty(0)
        self.squelch_mask = np.empty(0)
                
        # DOA processing options
        self.en_DOA_Bartlett = False
        self.en_DOA_Capon    = False
        self.en_DOA_MEM      = False
        self.en_DOA_MUSIC    = False
        self.en_DOA_FB_avg   = False
        self.DOA_offset      = 0
        self.DOA_inter_elem_space = 0.5
        self.DOA_ant_alignment    = "ULA"
            
        # Processing parameters        
        self.spectrum_window_size = 1024
        self.spectrum_window = "hann"#"blackmanharris"
        self.run_processing = False
        
        self.fs = 1.024 * 10**6  # Update from header
        self.channel_number = 4  # Update from header
        
        # Result vectors
        self.DOA_Bartlett_res = np.ones(181)
        self.DOA_Capon_res = np.ones(181)
        self.DOA_MEM_res = np.ones(181)
        self.DOA_MUSIC_res = np.ones(181)
        self.DOA_theta = np.arange(0,181,1)

    def run(self):
        """
            Main processing thread        
        """
        while True:
            time.sleep(1)
            while self.run_processing:  
                que_data_packet = []

                start_time = time.time()
                        
                #-----> ACQUIRE NEW DATA FRAME <-----                        
                self.module_receiver.get_iq_online()
               
                # Normal data frame or cal frame ?
                en_proc = self.module_receiver.iq_header.frame_type == self.module_receiver.iq_header.FRAME_TYPE_DATA
                """
                    You can enable here to process other frame types (such as call type frames)
                """
                max_amplitude = -100
                avg_powers    = [0]
                if en_proc:            
                    max_amplitude = 20*np.log10(np.max(np.abs(self.module_receiver.iq_samples[0, :])))

                    avg_powers = []
                    for m in range(self.module_receiver.iq_header.active_ant_chs):
                        avg_powers.append(10*np.log10(np.average(np.abs(self.module_receiver.iq_samples[m, :])**2)))
                
                que_data_packet.append(['iq_header',self.module_receiver.iq_header])
                que_data_packet.append(['max_amplitude',max_amplitude])
                que_data_packet.append(['avg_powers',avg_powers])
                self.logger.debug("IQ header has been put into the data que entity")
                            
                # Configure processing parameteres based on the settings of the DAQ chain
                if self.first_frame:
                    self.fs = self.module_receiver.iq_header.sampling_freq
                    self.channel_number = self.module_receiver.iq_header.active_ant_chs
                    self.first_frame = 0
                
                if en_proc:
                    self.processed_signal = self.module_receiver.iq_samples
                    self.data_ready = True
                    
                    #-----> SQUELCH PROCESSING <----- 
                    
                    if self.en_squelch:                    
                        self.data_ready = False

                        # Get trigger channel signal absolutate value
                        self.raw_signal_amplitude = np.abs(self.module_receiver.iq_samples[0, :])

                        K = 50
                        self.filtered_signal = convolve(np.abs(self.raw_signal_amplitude),np.ones(K), mode = 'same')/K

                        # Burst is always started at the begining of the processed block, ensured by the squelch module in the DAQ FW
                        burst_stop_index  = 0
                        min_burst_size = K                    
                        for n in np.arange(K, len(self.filtered_signal), 1):                        
                            if self.filtered_signal[n] < self.squelch_threshold:
                                burst_stop_index = n                            
                                break
                        
                        burst_stop_index-=K # Correction with the length of filter

                        if burst_stop_index < min_burst_size:
                            self.logger.debug("The length of the captured burst size is under the minimum: {:d}".format(burst_stop_index))
                            burst_stop_index = 0

                        if burst_stop_index !=0:                        
                            self.logger.debug("Burst stop index: {:d}".format(burst_stop_index))
                            self.squelch_mask = np.zeros(len(self.filtered_signal))                        
                            self.squelch_mask[0 : burst_stop_index] = np.ones(burst_stop_index)*self.squelch_threshold
                            self.processed_signal = self.module_receiver.iq_samples[: burst_stop_index, self.squelch_mask == self.squelch_threshold]
                            self.data_ready=True
                        else:
                            self.logger.info("Signal burst is not found, try to adjust the threshold levels")
                            self.squelch_mask = np.ones(len(self.filtered_signal))*self.squelch_threshold
                            self.processed_signal = np.zeros([self.channel_number, len(self.filtered_signal)])
                        
                    #-----> SPECTRUM PROCESSING <----- 
                    
                    if self.en_spectrum and self.data_ready:

                        if len(self.processed_signal[0,:]) > self.spectrum_window_size:
                            N = self.spectrum_window_size
                        else:
                            N = len(self.processed_signal[0,:])
                        
                        #-> Spectral estimation with the Welch method
                        spectrum = np.ones((self.channel_number+1,N), dtype=np.float32)
                        for m in range(self.channel_number):
                            f, Pxx_den = signal.welch(self.processed_signal[m, :], self.fs, 
                                                    nperseg=N, 
                                                    return_onesided=False, 
                                                    window=self.spectrum_window,
                                                    scaling="spectrum")
                            spectrum[1+m,:] = np.fft.fftshift(10*np.log10(Pxx_den))
                        spectrum[0,:] = np.fft.fftshift(f)

                        que_data_packet.append(['spectrum', spectrum])

                    #-----> DoA ESIMATION <----- 
                    conf_val = 0
                    theta_0 = 0
                    if self.en_DOA_estimation and self.data_ready:
                        self.estimate_DOA()                        
                        que_data_packet.append(['doa_thetas', self.DOA_theta])
                        if self.en_DOA_Bartlett:
                            doa_result_log = DOA_plot_util(self.DOA_Bartlett_res)
                            theta_0 = self.DOA_theta[np.argmax(doa_result_log)]        
                            conf_val = calculate_doa_papr(self.DOA_Bartlett_res)
                            que_data_packet.append(['DoA Bartlett', doa_result_log])
                            que_data_packet.append(['DoA Bartlett Max', theta_0])
                            que_data_packet.append(['DoA Bartlett confidence', conf_val])
                        if self.en_DOA_Capon:
                            doa_result_log = DOA_plot_util(self.DOA_Capon_res)
                            theta_0 = self.DOA_theta[np.argmax(doa_result_log)]        
                            conf_val = calculate_doa_papr(self.DOA_Capon_res)
                            que_data_packet.append(['DoA Capon', doa_result_log])
                            que_data_packet.append(['DoA Capon Max', theta_0])
                            que_data_packet.append(['DoA Capon confidence', conf_val])
                        if self.en_DOA_MEM:
                            doa_result_log = DOA_plot_util(self.DOA_MEM_res)
                            theta_0 = self.DOA_theta[np.argmax(doa_result_log)]        
                            conf_val = calculate_doa_papr(self.DOA_MEM_res)
                            que_data_packet.append(['DoA MEM', doa_result_log])
                            que_data_packet.append(['DoA MEM Max', theta_0])
                            que_data_packet.append(['DoA MEM confidence', conf_val])
                        if self.en_DOA_MUSIC:
                            doa_result_log = DOA_plot_util(self.DOA_MUSIC_res)
                            theta_0 = self.DOA_theta[np.argmax(doa_result_log)]        
                            conf_val = calculate_doa_papr(self.DOA_MUSIC_res)
                            que_data_packet.append(['DoA MUSIC', doa_result_log])
                            que_data_packet.append(['DoA MUSIC Max', theta_0])
                            que_data_packet.append(['DoA MUSIC confidence', conf_val])

                        DOA_str = str(int(theta_0))
                        confidence_str = "{:.2f}".format(np.max(conf_val))
                        max_power_level_str = "{:.1f}".format((np.maximum(-100, max_amplitude)))
                        message = str(int(time.time() * 1000)) + ", " + DOA_str + ", " + confidence_str + ", " + max_power_level_str
                        server.sendto(message.encode(), ('<broadcast>', 37020))

                        html_str = "<DATA>\n<DOA>"+DOA_str+"</DOA>\n<CONF>"+confidence_str+"</CONF>\n<PWR>"+max_power_level_str+"</PWR>\n</DATA>"
                        self.DOA_res_fd.seek(0)
                        self.DOA_res_fd.write(html_str)
                        self.DOA_res_fd.truncate()
                        self.logger.debug("DoA results writen: {:s}".format(html_str))
                        
                    # Record IQ samples
                    if self.en_record:          
                        # TODO: Implement IQ frame recording          
                        self.logger.error("Saving IQ samples to npy is obsolete, IQ Frame saving is currently not implemented")

                stop_time = time.time()                
                que_data_packet.append(['update_rate', stop_time-start_time])
                que_data_packet.append(['latency', int(stop_time*10**3)-self.module_receiver.iq_header.time_stamp])

                if self.data_que.full():
                    try:
                        self.data_que.get(False) #empty que if not taken yet so fresh data is put in
                    except queue.Empty:
                        pass
                self.data_que.put(que_data_packet, False) # Must be non-blocking so DOA can update when dash browser window is closed

    def estimate_DOA(self):
        """
            Estimates the direction of arrival of the received RF signal
        """
                
        # Calculating spatial correlation matrix
        R = de.corr_matrix_estimate(self.processed_signal.T, imp="fast")

        if self.en_DOA_FB_avg:
            R=de.forward_backward_avg(R)

        M = self.channel_number        

        if self.DOA_ant_alignment == "UCA":
            self.DOA_theta =  np.linspace(0,360,361)

            x = self.DOA_inter_elem_space * np.cos(2*np.pi/M * np.arange(M))
            y = -self.DOA_inter_elem_space * np.sin(2*np.pi/M * np.arange(M)) # For this specific array only
            scanning_vectors = de.gen_scanning_vectors(M, x, y, self.DOA_theta)

             # DOA estimation
            if self.en_DOA_Bartlett:
                DOA_Bartlett_res = de.DOA_Bartlett(R, scanning_vectors)
                self.DOA_Bartlett_res = DOA_Bartlett_res
            if self.en_DOA_Capon:
                DOA_Capon_res = de.DOA_Capon(R, scanning_vectors)
                self.DOA_Capon_res = DOA_Capon_res
            if self.en_DOA_MEM:
                DOA_MEM_res = de.DOA_MEM(R, scanning_vectors,  column_select = 0)
                self.DOA_MEM_res = DOA_MEM_res
            if self.en_DOA_MUSIC:
                DOA_MUSIC_res = de.DOA_MUSIC(R, scanning_vectors, signal_dimension = 1)
                self.DOA_MUSIC_res = DOA_MUSIC_res

        elif self.DOA_ant_alignment == "ULA":
            self.DOA_theta =  np.linspace(-90,90,181)

            x = np.zeros(M)
            y = np.arange(M) * self.DOA_inter_elem_space            
            scanning_vectors = de.gen_scanning_vectors(M, x, y, self.DOA_theta)

            # DOA estimation
            if self.en_DOA_Bartlett:
                DOA_Bartlett_res = de.DOA_Bartlett(R, scanning_vectors)
                self.DOA_Bartlett_res = DOA_Bartlett_res
            if self.en_DOA_Capon:
                DOA_Capon_res = de.DOA_Capon(R, scanning_vectors)
                self.DOA_Capon_res = DOA_Capon_res
            if self.en_DOA_MEM:
                DOA_MEM_res = de.DOA_MEM(R, scanning_vectors,  column_select = 0)
                self.DOA_MEM_res = DOA_MEM_res
            if self.en_DOA_MUSIC:
                DOA_MUSIC_res = de.DOA_MUSIC(R, scanning_vectors, signal_dimension = 1)
                self.DOA_MUSIC_res = DOA_MUSIC_res        

def DOA_plot_util(DOA_data, log_scale_min=-100):
    """
        This function prepares the calulcated DoA estimation results for plotting. 
        
        - Noramlize DoA estimation results
        - Changes to log scale
    """

    DOA_data = np.divide(np.abs(DOA_data), np.max(np.abs(DOA_data))) # Normalization    
    DOA_data = 10*np.log10(DOA_data) # Change to logscale
    
    for i in range(len(DOA_data)): # Remove extremely low values
        if DOA_data[i] < log_scale_min:
            DOA_data[i] = log_scale_min
    
    return DOA_data

def calculate_doa_papr(DOA_data):
    return 10*np.log10(np.max(np.abs(DOA_data))/np.average(np.abs(DOA_data)))<|MERGE_RESOLUTION|>--- conflicted
+++ resolved
@@ -49,11 +49,8 @@
 
 class SignalProcessor(threading.Thread):
     
-<<<<<<< HEAD
     def __init__(self, data_que, module_receiver, logging_level=10):
-=======
-    def __init__(self, data_que, module_receiver,logging_level=10):
->>>>>>> 882dc6d5
+
         """
             Parameters:
             -----------
